--- conflicted
+++ resolved
@@ -11,18 +11,6 @@
 rust-version = "1.80"
 
 [dependencies]
-<<<<<<< HEAD
-orchard = "0.8"
-prost = "0.13"
-rusqlite = "0.29"
-sapling = { package = "sapling-crypto", version = "0.1", default-features = false }
-secrecy = "0.8"
-zcash_address = "0.3"
-zcash_client_backend = { version = "0.12.1", features = ["orchard", "tor", "transparent-inputs", "unstable"] }
-zcash_client_sqlite = { version = "0.10.3", features = ["orchard", "transparent-inputs", "unstable"] }
-zcash_primitives = "0.15"
-zcash_proofs = "0.15"
-=======
 # Zcash dependencies
 orchard = "0.9"
 sapling = { package = "sapling-crypto", version = "0.2", default-features = false }
@@ -36,7 +24,6 @@
 prost = "0.13"
 rusqlite = "0.29"
 secrecy = "0.8"
->>>>>>> 6b2bb61e
 
 # Initialization
 rayon = "1.7"
@@ -80,15 +67,4 @@
 [lib]
 name = "zcashwalletsdk"
 path = "src/main/rust/lib.rs"
-crate-type = ["staticlib", "cdylib"]
-
-[patch.crates-io]
-incrementalmerkletree = { git = "https://github.com/zcash/incrementalmerkletree", rev = "337f59179eda51261e9ddfc6b18e8fb84ea277c9" }
-shardtree = { git = "https://github.com/zcash/incrementalmerkletree", rev = "337f59179eda51261e9ddfc6b18e8fb84ea277c9" }
-zcash_address = { git = "https://github.com/zcash/librustzcash.git", rev = "7f7b685b99132505a0fe4ba588f329e3516e9669" }
-zcash_client_backend = { git = "https://github.com/zcash/librustzcash.git", rev = "7f7b685b99132505a0fe4ba588f329e3516e9669" }
-zcash_client_sqlite = { git = "https://github.com/zcash/librustzcash.git", rev = "7f7b685b99132505a0fe4ba588f329e3516e9669" }
-zcash_encoding = { git = "https://github.com/zcash/librustzcash.git", rev = "7f7b685b99132505a0fe4ba588f329e3516e9669" }
-zcash_primitives = { git = "https://github.com/zcash/librustzcash.git", rev = "7f7b685b99132505a0fe4ba588f329e3516e9669" }
-zcash_proofs = { git = "https://github.com/zcash/librustzcash.git", rev = "7f7b685b99132505a0fe4ba588f329e3516e9669" }
-zcash_protocol = { git = "https://github.com/zcash/librustzcash.git", rev = "7f7b685b99132505a0fe4ba588f329e3516e9669" }+crate-type = ["staticlib", "cdylib"]