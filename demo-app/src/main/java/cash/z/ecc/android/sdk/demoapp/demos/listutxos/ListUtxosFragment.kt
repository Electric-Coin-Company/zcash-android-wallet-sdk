package cash.z.ecc.android.sdk.demoapp.demos.listutxos

import android.content.Context
import android.os.Bundle
import android.view.LayoutInflater
import android.view.View
import androidx.lifecycle.Lifecycle
import androidx.lifecycle.lifecycleScope
import androidx.lifecycle.repeatOnLifecycle
import androidx.recyclerview.widget.LinearLayoutManager
import cash.z.ecc.android.sdk.SdkSynchronizer
import cash.z.ecc.android.sdk.Synchronizer
import cash.z.ecc.android.sdk.block.CompactBlockProcessor
import cash.z.ecc.android.sdk.demoapp.BaseDemoFragment
import cash.z.ecc.android.sdk.demoapp.databinding.FragmentListUtxosBinding
import cash.z.ecc.android.sdk.demoapp.ext.requireApplicationContext
import cash.z.ecc.android.sdk.demoapp.type.fromResources
import cash.z.ecc.android.sdk.demoapp.util.mainActivity
import cash.z.ecc.android.sdk.internal.twig
import cash.z.ecc.android.sdk.model.Account
import cash.z.ecc.android.sdk.model.BlockHeight
<<<<<<< HEAD
import cash.z.ecc.android.sdk.model.ZcashNetwork
import cash.z.ecc.android.sdk.model.defaultForNetwork
import cash.z.ecc.android.sdk.tool.DerivationTool
import co.electriccoin.lightwallet.client.model.BlockHeightUnsafe
import co.electriccoin.lightwallet.client.model.LightWalletEndpoint
=======
import cash.z.ecc.android.sdk.model.TransactionOverview
import cash.z.ecc.android.sdk.model.ZcashNetwork
>>>>>>> 66ad3918
import kotlinx.coroutines.Dispatchers
import kotlinx.coroutines.ExperimentalCoroutinesApi
import kotlinx.coroutines.delay
import kotlinx.coroutines.flow.filterNotNull
import kotlinx.coroutines.flow.flatMapLatest
import kotlinx.coroutines.launch
import kotlinx.coroutines.withContext
import kotlin.math.max

/**
 * ===============================================================================================
 * NOTE:  this is still a WIP because t-addrs are not officially supported by the SDK yet
 * ===============================================================================================
 *
 *
 * List all transactions related to the given seed, since the given birthday. This begins by
 * downloading any missing blocks and then validating and scanning their contents. Once scan is
 * complete, the transactions are available in the database and can be accessed by any SQL tool.
 * By default, the SDK uses a PagedTransactionRepository to provide transaction contents from the
 * database in a paged format that works natively with RecyclerViews.
 */
@Suppress("TooManyFunctions")
class ListUtxosFragment : BaseDemoFragment<FragmentListUtxosBinding>() {
    private lateinit var adapter: UtxoAdapter
    private val address: String = "t1RwbKka1CnktvAJ1cSqdn7c6PXWG4tZqgd"
    private var status: Synchronizer.Status? = null

    private val isSynced get() = status == Synchronizer.Status.SYNCED

    override fun inflateBinding(layoutInflater: LayoutInflater): FragmentListUtxosBinding =
        FragmentListUtxosBinding.inflate(layoutInflater)

    private fun initUi() {
        binding.inputAddress.setText(address)
        binding.inputRangeStart.setText(
            ZcashNetwork.fromResources(requireApplicationContext()).saplingActivationHeight.toString()
        )
        binding.inputRangeEnd.setText(getUxtoEndHeight(requireApplicationContext()).value.toString())

        binding.buttonLoad.setOnClickListener {
            mainActivity()?.hideKeyboard()
            downloadTransactions()
        }

        initTransactionUi()
    }

    private fun downloadTransactions() {
<<<<<<< HEAD
        binding.textStatus.text = "loading..."
        binding.textStatus.post {
            val network = ZcashNetwork.fromResources(requireApplicationContext())
            binding.textStatus.requestFocus()
            val addressToUse = binding.inputAddress.text.toString()
            val startToUse = max(
                binding.inputRangeStart.text.toString().toLongOrNull()
                    ?: network.saplingActivationHeight.value,
                network.saplingActivationHeight.value
            )
            val endToUse = binding.inputRangeEnd.text.toString().toLongOrNull()
                ?: getUxtoEndHeight(requireApplicationContext()).value
            var allStart = now
            twig("loading transactions in range $startToUse..$endToUse")
            val txids = lightWalletService?.getTAddressTransactions(
                addressToUse,
                BlockHeightUnsafe(startToUse)..BlockHeightUnsafe(endToUse)
            )
            var delta = now - allStart
            updateStatus("found ${txids?.toList()?.size} transactions in ${delta}ms.", false)

            txids?.map {
                // Disabled during migration to newer SDK version; this appears to have been
                // leveraging non-public  APIs in the SDK so perhaps should be removed
                // it.data.apply {
                //     try {
                //         runBlocking { initializer.rustBackend.decryptAndStoreTransaction(toByteArray()) }
                //     } catch (t: Throwable) {
                //         twig("failed to decrypt and store transaction due to: $t")
                //     }
                // }
            }?.let { _ ->
                // Disabled during migration to newer SDK version; this appears to have been
                // leveraging non-public  APIs in the SDK so perhaps should be removed
                // val parseStart = now
                // val tList = LocalRpcTypes.TransactionDataList.newBuilder().addAllData(txData).build()
                // val parsedTransactions = initializer.rustBackend.parseTransactionDataList(tList)
                // delta = now - parseStart
                // updateStatus("parsed txs in ${delta}ms.")
            }
            (synchronizer as SdkSynchronizer).refreshTransactions()
            delta = now - allStart
            updateStatus("Total time ${delta}ms.")

            lifecycleScope.launch {
                withContext(Dispatchers.IO) {
                    finalCount = (synchronizer as SdkSynchronizer).getTransactionCount()
                    withContext(Dispatchers.Main) {
                        @Suppress("MagicNumber")
                        delay(100)
                        updateStatus("Also found ${finalCount - initialCount} shielded txs")
=======
        sharedViewModel.synchronizerFlow.value?.let { synchronizer ->
            binding.textStatus.text = "loading..."
            binding.textStatus.post {
                val network = ZcashNetwork.fromResources(requireApplicationContext())
                binding.textStatus.requestFocus()
                val addressToUse = binding.inputAddress.text.toString()
                val startToUse = max(
                    binding.inputRangeStart.text.toString().toLongOrNull()
                        ?: network.saplingActivationHeight.value,
                    network.saplingActivationHeight.value
                )
                val endToUse = binding.inputRangeEnd.text.toString().toLongOrNull()
                    ?: getUxtoEndHeight(requireApplicationContext()).value
                var allStart = now
                twig("loading transactions in range $startToUse..$endToUse")
                val txids = lightWalletService?.getTAddressTransactions(
                    addressToUse,
                    BlockHeight.new(network, startToUse)..BlockHeight.new(network, endToUse)
                )
                var delta = now - allStart
                updateStatus("found ${txids?.size} transactions in ${delta}ms.", false)

                txids?.map {
                    // Disabled during migration to newer SDK version; this appears to have been
                    // leveraging non-public  APIs in the SDK so perhaps should be removed
                    // it.data.apply {
                    //     try {
                    //         runBlocking { initializer.rustBackend.decryptAndStoreTransaction(toByteArray()) }
                    //     } catch (t: Throwable) {
                    //         twig("failed to decrypt and store transaction due to: $t")
                    //     }
                    // }
                }?.let { _ ->
                    // Disabled during migration to newer SDK version; this appears to have been
                    // leveraging non-public  APIs in the SDK so perhaps should be removed
                    // val parseStart = now
                    // val tList = LocalRpcTypes.TransactionDataList.newBuilder().addAllData(txData).build()
                    // val parsedTransactions = initializer.rustBackend.parseTransactionDataList(tList)
                    // delta = now - parseStart
                    // updateStatus("parsed txs in ${delta}ms.")
                }
                (synchronizer as SdkSynchronizer).refreshTransactions()
                delta = now - allStart
                updateStatus("Total time ${delta}ms.")

                lifecycleScope.launch {
                    withContext(Dispatchers.IO) {
                        finalCount = synchronizer.getTransactionCount()
                        withContext(Dispatchers.Main) {
                            @Suppress("MagicNumber")
                            delay(100)
                            updateStatus("Also found ${finalCount - initialCount} shielded txs")
                        }
>>>>>>> 66ad3918
                    }
                }
            }
        }
    }

    private val now get() = System.currentTimeMillis()

    private fun updateStatus(message: String, append: Boolean = true) {
        if (append) {
            binding.textStatus.text = "${binding.textStatus.text} $message"
        } else {
            binding.textStatus.text = message
        }
        twig(message)
    }

    override fun onViewCreated(view: View, savedInstanceState: Bundle?) {
        super.onViewCreated(view, savedInstanceState)
        initUi()
        monitorStatus()
    }

    var initialCount: Int = 0
    var finalCount: Int = 0

    private fun initTransactionUi() {
        binding.recyclerTransactions.layoutManager =
            LinearLayoutManager(activity, LinearLayoutManager.VERTICAL, false)
        adapter = UtxoAdapter()
        binding.recyclerTransactions.adapter = adapter
    }

    @OptIn(ExperimentalCoroutinesApi::class)
    private fun monitorStatus() {
        viewLifecycleOwner.lifecycleScope.launch {
            viewLifecycleOwner.repeatOnLifecycle(Lifecycle.State.STARTED) {
                launch {
                    sharedViewModel.synchronizerFlow
                        .filterNotNull()
                        .flatMapLatest { it.status }
                        .collect { onStatus(it) }
                }
                launch {
                    sharedViewModel.synchronizerFlow
                        .filterNotNull()
                        .flatMapLatest { it.progress }
                        .collect { onProgress(it) }
                }
                launch {
                    sharedViewModel.synchronizerFlow
                        .filterNotNull()
                        .flatMapLatest { it.processorInfo }
                        .collect { onProcessorInfoUpdated(it) }
                }
                launch {
                    sharedViewModel.synchronizerFlow
                        .filterNotNull()
                        .flatMapLatest { it.clearedTransactions }
                        .collect { onTransactionsUpdated(it) }
                }
                launch {
                    sharedViewModel.synchronizerFlow
                        .filterNotNull()
                        .collect {
                            binding.inputAddress.setText(
                                it.getTransparentAddress(Account.DEFAULT)
                            )
                        }
                }
            }
        }
    }

    private fun onProcessorInfoUpdated(info: CompactBlockProcessor.ProcessorInfo) {
        if (info.isScanning) binding.textStatus.text = "Scanning blocks...${info.scanProgress}%"
    }

    @Suppress("MagicNumber")
    private fun onProgress(i: Int) {
        if (i < 100) binding.textStatus.text = "Downloading blocks...$i%"
    }

    private fun onStatus(status: Synchronizer.Status) {
        this.status = status
        binding.textStatus.text = "Status: $status"
        if (isSynced) onSyncComplete()
    }

    private fun onSyncComplete() {
        binding.textStatus.visibility = View.INVISIBLE
    }

    private fun onTransactionsUpdated(transactions: List<TransactionOverview>) {
        twig("got a new paged list of transactions of size ${transactions.size}")
        adapter.submitList(transactions)
    }

    override fun onActionButtonClicked() {
        lifecycleScope.launch {
            withContext(Dispatchers.IO) {
                sharedViewModel.synchronizerFlow.value?.let { synchronizer ->
                    twig("current count: ${(synchronizer as SdkSynchronizer).getTransactionCount()}")
                    twig("refreshing transactions")
                    synchronizer.refreshTransactions()
                    twig("current count: ${synchronizer.getTransactionCount()}")
                }
            }
        }
    }

    @Suppress("MagicNumber")
    private fun getUxtoEndHeight(context: Context): BlockHeight {
        return BlockHeight.new(ZcashNetwork.fromResources(context), 968085L)
    }
}<|MERGE_RESOLUTION|>--- conflicted
+++ resolved
@@ -19,16 +19,9 @@
 import cash.z.ecc.android.sdk.internal.twig
 import cash.z.ecc.android.sdk.model.Account
 import cash.z.ecc.android.sdk.model.BlockHeight
-<<<<<<< HEAD
-import cash.z.ecc.android.sdk.model.ZcashNetwork
-import cash.z.ecc.android.sdk.model.defaultForNetwork
-import cash.z.ecc.android.sdk.tool.DerivationTool
-import co.electriccoin.lightwallet.client.model.BlockHeightUnsafe
-import co.electriccoin.lightwallet.client.model.LightWalletEndpoint
-=======
 import cash.z.ecc.android.sdk.model.TransactionOverview
 import cash.z.ecc.android.sdk.model.ZcashNetwork
->>>>>>> 66ad3918
+import co.electriccoin.lightwallet.client.model.BlockHeightUnsafe
 import kotlinx.coroutines.Dispatchers
 import kotlinx.coroutines.ExperimentalCoroutinesApi
 import kotlinx.coroutines.delay
@@ -77,59 +70,6 @@
     }
 
     private fun downloadTransactions() {
-<<<<<<< HEAD
-        binding.textStatus.text = "loading..."
-        binding.textStatus.post {
-            val network = ZcashNetwork.fromResources(requireApplicationContext())
-            binding.textStatus.requestFocus()
-            val addressToUse = binding.inputAddress.text.toString()
-            val startToUse = max(
-                binding.inputRangeStart.text.toString().toLongOrNull()
-                    ?: network.saplingActivationHeight.value,
-                network.saplingActivationHeight.value
-            )
-            val endToUse = binding.inputRangeEnd.text.toString().toLongOrNull()
-                ?: getUxtoEndHeight(requireApplicationContext()).value
-            var allStart = now
-            twig("loading transactions in range $startToUse..$endToUse")
-            val txids = lightWalletService?.getTAddressTransactions(
-                addressToUse,
-                BlockHeightUnsafe(startToUse)..BlockHeightUnsafe(endToUse)
-            )
-            var delta = now - allStart
-            updateStatus("found ${txids?.toList()?.size} transactions in ${delta}ms.", false)
-
-            txids?.map {
-                // Disabled during migration to newer SDK version; this appears to have been
-                // leveraging non-public  APIs in the SDK so perhaps should be removed
-                // it.data.apply {
-                //     try {
-                //         runBlocking { initializer.rustBackend.decryptAndStoreTransaction(toByteArray()) }
-                //     } catch (t: Throwable) {
-                //         twig("failed to decrypt and store transaction due to: $t")
-                //     }
-                // }
-            }?.let { _ ->
-                // Disabled during migration to newer SDK version; this appears to have been
-                // leveraging non-public  APIs in the SDK so perhaps should be removed
-                // val parseStart = now
-                // val tList = LocalRpcTypes.TransactionDataList.newBuilder().addAllData(txData).build()
-                // val parsedTransactions = initializer.rustBackend.parseTransactionDataList(tList)
-                // delta = now - parseStart
-                // updateStatus("parsed txs in ${delta}ms.")
-            }
-            (synchronizer as SdkSynchronizer).refreshTransactions()
-            delta = now - allStart
-            updateStatus("Total time ${delta}ms.")
-
-            lifecycleScope.launch {
-                withContext(Dispatchers.IO) {
-                    finalCount = (synchronizer as SdkSynchronizer).getTransactionCount()
-                    withContext(Dispatchers.Main) {
-                        @Suppress("MagicNumber")
-                        delay(100)
-                        updateStatus("Also found ${finalCount - initialCount} shielded txs")
-=======
         sharedViewModel.synchronizerFlow.value?.let { synchronizer ->
             binding.textStatus.text = "loading..."
             binding.textStatus.post {
@@ -147,10 +87,10 @@
                 twig("loading transactions in range $startToUse..$endToUse")
                 val txids = lightWalletService?.getTAddressTransactions(
                     addressToUse,
-                    BlockHeight.new(network, startToUse)..BlockHeight.new(network, endToUse)
+                    BlockHeightUnsafe(startToUse)..BlockHeightUnsafe(endToUse)
                 )
                 var delta = now - allStart
-                updateStatus("found ${txids?.size} transactions in ${delta}ms.", false)
+                updateStatus("found ${txids?.toList()?.size} transactions in ${delta}ms.", false)
 
                 txids?.map {
                     // Disabled during migration to newer SDK version; this appears to have been
@@ -183,7 +123,6 @@
                             delay(100)
                             updateStatus("Also found ${finalCount - initialCount} shielded txs")
                         }
->>>>>>> 66ad3918
                     }
                 }
             }
