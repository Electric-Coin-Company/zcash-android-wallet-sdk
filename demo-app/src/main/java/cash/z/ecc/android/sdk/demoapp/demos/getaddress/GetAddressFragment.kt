package cash.z.ecc.android.sdk.demoapp.demos.getaddress

import android.os.Bundle
import android.view.LayoutInflater
import androidx.lifecycle.lifecycleScope
import cash.z.ecc.android.bip39.Mnemonics
import cash.z.ecc.android.bip39.toSeed
import cash.z.ecc.android.sdk.demoapp.BaseDemoFragment
import cash.z.ecc.android.sdk.demoapp.databinding.FragmentGetAddressBinding
import cash.z.ecc.android.sdk.demoapp.ext.requireApplicationContext
import cash.z.ecc.android.sdk.demoapp.util.fromResources
import cash.z.ecc.android.sdk.model.ZcashNetwork
import cash.z.ecc.android.sdk.tool.DerivationTool
import cash.z.ecc.android.sdk.type.UnifiedFullViewingKey
import kotlinx.coroutines.launch
import kotlinx.coroutines.runBlocking

/**
 * Displays the address associated with the seed defined by the default config. To modify the seed
 * that is used, update the `DemoConfig.seedWords` value.
 */
class GetAddressFragment : BaseDemoFragment<FragmentGetAddressBinding>() {

    private lateinit var viewingKey: UnifiedFullViewingKey
    private lateinit var seed: ByteArray

    /**
     * Initialize the required values that would normally live outside the demo but are repeated
     * here for completeness so that each demo file can serve as a standalone example.
     */
    private fun setup() {
        // defaults to the value of `DemoConfig.seedWords` but can also be set by the user
        val seedPhrase = sharedViewModel.seedPhrase.value

        // Use a BIP-39 library to convert a seed phrase into a byte array. Most wallets already
        // have the seed stored
        seed = Mnemonics.MnemonicCode(seedPhrase).toSeed()

        // the derivation tool can be used for generating keys and addresses
        viewingKey = runBlocking {
<<<<<<< HEAD
            DerivationTool.deriveUnifiedFullViewingKeys(
=======
            DerivationTool.deriveUnifiedViewingKeys(
>>>>>>> 345af7aa
                seed,
                ZcashNetwork.fromResources(requireApplicationContext())
            ).first()
        }
    }

    private fun displayAddress() {
        // a full fledged app would just get the address from the synchronizer
        viewLifecycleOwner.lifecycleScope.launchWhenStarted {
<<<<<<< HEAD
            val uaddress = DerivationTool.deriveUnifiedAddress(
                seed,
                ZcashNetwork.fromResources(requireApplicationContext())
            )
            binding.textInfo.text = "address:\n$uaddress"
=======
            val zaddress = DerivationTool.deriveShieldedAddress(
                seed,
                ZcashNetwork.fromResources(requireApplicationContext())
            )
            val taddress = DerivationTool.deriveTransparentAddress(
                seed,
                ZcashNetwork.fromResources(requireApplicationContext())
            )
            binding.textInfo.text = "z-addr:\n$zaddress\n\n\nt-addr:\n$taddress"
>>>>>>> 345af7aa
        }
    }

    // TODO [#677]: Show an example with the synchronizer
    // TODO [#677]: https://github.com/zcash/zcash-android-wallet-sdk/issues/677

    //
    // Android Lifecycle overrides
    //

    override fun onCreate(savedInstanceState: Bundle?) {
        super.onCreate(savedInstanceState)
        setup()
    }

    override fun onResume() {
        super.onResume()
        displayAddress()
    }

    //
    // Base Fragment overrides
    //

    override fun onActionButtonClicked() {
        viewLifecycleOwner.lifecycleScope.launch {
            copyToClipboard(
                DerivationTool.deriveUnifiedAddress(
                    viewingKey.encoding,
                    ZcashNetwork.fromResources(requireApplicationContext())
                ),
                "Unified address copied to clipboard!"
            )
        }
    }

    override fun inflateBinding(layoutInflater: LayoutInflater): FragmentGetAddressBinding =
        FragmentGetAddressBinding.inflate(layoutInflater)
}<|MERGE_RESOLUTION|>--- conflicted
+++ resolved
@@ -38,11 +38,7 @@
 
         // the derivation tool can be used for generating keys and addresses
         viewingKey = runBlocking {
-<<<<<<< HEAD
             DerivationTool.deriveUnifiedFullViewingKeys(
-=======
-            DerivationTool.deriveUnifiedViewingKeys(
->>>>>>> 345af7aa
                 seed,
                 ZcashNetwork.fromResources(requireApplicationContext())
             ).first()
@@ -52,23 +48,11 @@
     private fun displayAddress() {
         // a full fledged app would just get the address from the synchronizer
         viewLifecycleOwner.lifecycleScope.launchWhenStarted {
-<<<<<<< HEAD
             val uaddress = DerivationTool.deriveUnifiedAddress(
                 seed,
                 ZcashNetwork.fromResources(requireApplicationContext())
             )
             binding.textInfo.text = "address:\n$uaddress"
-=======
-            val zaddress = DerivationTool.deriveShieldedAddress(
-                seed,
-                ZcashNetwork.fromResources(requireApplicationContext())
-            )
-            val taddress = DerivationTool.deriveTransparentAddress(
-                seed,
-                ZcashNetwork.fromResources(requireApplicationContext())
-            )
-            binding.textInfo.text = "z-addr:\n$zaddress\n\n\nt-addr:\n$taddress"
->>>>>>> 345af7aa
         }
     }
 
