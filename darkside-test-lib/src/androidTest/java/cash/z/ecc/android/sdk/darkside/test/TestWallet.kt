--- conflicted
+++ resolved
@@ -63,18 +63,6 @@
     private val context = InstrumentationRegistry.getInstrumentation().context
     private val seed: ByteArray = Mnemonics.MnemonicCode(seedPhrase).toSeed()
     private val shieldedSpendingKey =
-<<<<<<< HEAD
-        runBlocking { DerivationTool.deriveSpendingKeys(seed, network = network)[0] }
-    private val transparentSecretKey =
-        runBlocking { DerivationTool.deriveTransparentSecretKey(seed, network = network) }
-    val initializer = runBlocking {
-        Initializer.new(context) { config ->
-            runBlocking { config.importWallet(seed, startHeight, network, endpoint, alias = alias) }
-        }
-    }
-    val synchronizer: SdkSynchronizer = runBlocking { Synchronizer.new(initializer) } as SdkSynchronizer
-    // val service = (synchronizer.processor.downloader.lightWalletClient as LightWalletGrpcService)
-=======
         runBlocking { DerivationTool.deriveUnifiedSpendingKey(seed, network = network, Account.DEFAULT) }
     val synchronizer: SdkSynchronizer = Synchronizer.newBlocking(
         context,
@@ -83,11 +71,7 @@
         endpoint,
         seed,
         startHeight
-    )
-        as
-        SdkSynchronizer
-    val service = (synchronizer.processor.downloader.lightWalletService as LightWalletGrpcService)
->>>>>>> 66ad3918
+    ) as SdkSynchronizer
 
     val available get() = synchronizer.saplingBalances.value?.available
     val unifiedAddress =
