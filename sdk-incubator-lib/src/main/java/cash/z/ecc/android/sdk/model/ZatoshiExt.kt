@file:Suppress("ktlint:standard:filename")

package cash.z.ecc.android.sdk.model

import android.icu.text.DecimalFormat
import android.icu.text.NumberFormat
import android.icu.util.Currency
import cash.z.ecc.android.sdk.ext.Conversions
import kotlinx.datetime.Clock
import java.math.BigDecimal
import java.math.MathContext
import java.math.RoundingMode
import kotlin.time.Duration

fun Zatoshi.toFiatCurrencyState(
    currencyConversion: FiatCurrencyConversion?,
    locale: Locale,
    clock: Clock = Clock.System
): FiatCurrencyConversionRateState {
    if (currencyConversion == null) {
        return FiatCurrencyConversionRateState.Unavailable
    }

    val fiatCurrencyConversionRate = toFiatString(currencyConversion, locale)

    val currentSystemTime = clock.now()

    val age = currentSystemTime - currencyConversion.timestamp

    return if (age < Duration.ZERO && age.absoluteValue > FiatCurrencyConversionRateState.FUTURE_CUTOFF_AGE_INCLUSIVE) {
        // Special case if the device's clock is set to the future.
        // TODO [#535]: Consider using NTP requests to get the correct time instead of relying on the device's clock.
        FiatCurrencyConversionRateState.Unavailable
    } else if (age <= FiatCurrencyConversionRateState.CURRENT_CUTOFF_AGE_INCLUSIVE) {
        FiatCurrencyConversionRateState.Current(fiatCurrencyConversionRate)
    } else if (age <= FiatCurrencyConversionRateState.STALE_CUTOFF_AGE_INCLUSIVE) {
        FiatCurrencyConversionRateState.Stale(fiatCurrencyConversionRate)
    } else {
        FiatCurrencyConversionRateState.Unavailable
    }
}

fun Zatoshi.toFiatString(
    currencyConversion: FiatCurrencyConversion,
    locale: Locale,
<<<<<<< HEAD
    monetarySeparators: MonetarySeparators,
    includeSymbols: Boolean = true,
=======
>>>>>>> 6b2bb61e
) = convertZatoshiToZecDecimal()
    .convertZecDecimalToFiatDecimal(BigDecimal(currencyConversion.priceOfZec))
    .convertFiatDecimalToFiatString(
        Currency.getInstance(currencyConversion.fiatCurrency.code),
<<<<<<< HEAD
        locale.toJavaLocale(),
        monetarySeparators,
        includeSymbols
=======
        locale,
>>>>>>> 6b2bb61e
    )

private fun Zatoshi.convertZatoshiToZecDecimal(): BigDecimal {
    return BigDecimal(value, MathContext.DECIMAL128).divide(
        Conversions.ONE_ZEC_IN_ZATOSHI,
        MathContext.DECIMAL128
    ).setScale(Conversions.ZEC_FORMATTER.maximumFractionDigits, RoundingMode.HALF_EVEN)
}

private fun BigDecimal.convertZecDecimalToFiatDecimal(zecPrice: BigDecimal): BigDecimal {
    return multiply(zecPrice, MathContext.DECIMAL128)
}

<<<<<<< HEAD
@Suppress("NestedBlockDepth")
fun BigDecimal.convertFiatDecimalToFiatString(
    fiatCurrency: Currency,
    locale: java.util.Locale,
    monetarySeparators: MonetarySeparators,
    includeSymbols: Boolean = true
): String {
    val numberFormat =
        if (includeSymbols) {
            NumberFormat.getCurrencyInstance(locale)
        } else {
            NumberFormat.getInstance(locale)
        }

    return numberFormat.apply {
        if (includeSymbols) {
            currency = fiatCurrency
        }

        roundingMode = RoundingMode.HALF_EVEN
        if (this is DecimalFormat) {
            decimalFormatSymbols.apply {
                decimalSeparator = monetarySeparators.decimal
                monetaryDecimalSeparator = monetarySeparators.decimal
                if (monetarySeparators.isGroupingValid()) {
                    groupingSeparator = monetarySeparators.grouping
                }
            }
        }
    }.format(this)
=======
fun BigDecimal.convertFiatDecimalToFiatString(
    fiatCurrency: Currency,
    locale: Locale = Locale.getDefault(),
): String {
    return DecimalFormat.getInstance(locale.toJavaLocale(), NumberFormat.NUMBERSTYLE).apply {
        this.currency = fiatCurrency
        // TODO [#343]: https://github.com/zcash/secant-android-wallet/issues/343
        roundingMode = android.icu.math.BigDecimal.ROUND_HALF_EVEN // aka Bankers rounding
        this.minimumFractionDigits = FRACTION_DIGITS
        this.maximumFractionDigits = FRACTION_DIGITS
    }.format(this.toDouble()).replace(fiatCurrency.symbol, "").trim()
>>>>>>> 6b2bb61e
}<|MERGE_RESOLUTION|>--- conflicted
+++ resolved
@@ -43,22 +43,11 @@
 fun Zatoshi.toFiatString(
     currencyConversion: FiatCurrencyConversion,
     locale: Locale,
-<<<<<<< HEAD
-    monetarySeparators: MonetarySeparators,
-    includeSymbols: Boolean = true,
-=======
->>>>>>> 6b2bb61e
 ) = convertZatoshiToZecDecimal()
     .convertZecDecimalToFiatDecimal(BigDecimal(currencyConversion.priceOfZec))
     .convertFiatDecimalToFiatString(
         Currency.getInstance(currencyConversion.fiatCurrency.code),
-<<<<<<< HEAD
-        locale.toJavaLocale(),
-        monetarySeparators,
-        includeSymbols
-=======
         locale,
->>>>>>> 6b2bb61e
     )
 
 private fun Zatoshi.convertZatoshiToZecDecimal(): BigDecimal {
@@ -72,38 +61,6 @@
     return multiply(zecPrice, MathContext.DECIMAL128)
 }
 
-<<<<<<< HEAD
-@Suppress("NestedBlockDepth")
-fun BigDecimal.convertFiatDecimalToFiatString(
-    fiatCurrency: Currency,
-    locale: java.util.Locale,
-    monetarySeparators: MonetarySeparators,
-    includeSymbols: Boolean = true
-): String {
-    val numberFormat =
-        if (includeSymbols) {
-            NumberFormat.getCurrencyInstance(locale)
-        } else {
-            NumberFormat.getInstance(locale)
-        }
-
-    return numberFormat.apply {
-        if (includeSymbols) {
-            currency = fiatCurrency
-        }
-
-        roundingMode = RoundingMode.HALF_EVEN
-        if (this is DecimalFormat) {
-            decimalFormatSymbols.apply {
-                decimalSeparator = monetarySeparators.decimal
-                monetaryDecimalSeparator = monetarySeparators.decimal
-                if (monetarySeparators.isGroupingValid()) {
-                    groupingSeparator = monetarySeparators.grouping
-                }
-            }
-        }
-    }.format(this)
-=======
 fun BigDecimal.convertFiatDecimalToFiatString(
     fiatCurrency: Currency,
     locale: Locale = Locale.getDefault(),
@@ -115,5 +72,4 @@
         this.minimumFractionDigits = FRACTION_DIGITS
         this.maximumFractionDigits = FRACTION_DIGITS
     }.format(this.toDouble()).replace(fiatCurrency.symbol, "").trim()
->>>>>>> 6b2bb61e
 }