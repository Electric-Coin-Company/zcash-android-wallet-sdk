# Setup Guide
The SDK is built with Gradle and can be compiled on macOS, Windows, and Linux.  Development is typically done with the latest stable release of Android Studio.

Tip: On macOS and Linux, Gradle is invoked with `./gradlew`.  On Windows, Gradle is invoked with `gradlew`.  Throughout the documentation, the macOS and Linux syntax is used by default.

Tip: You do NOT need to install Gradle yourself.  Running it from the command line or building the application within Android Studio will download the necessary dependencies automatically.

## Step by Step
To get set up for development, there are several steps that you need to go through.  Going through these steps in order is important, as each step in the progression builds on the prior steps.   These steps are written assuming a fresh development environment.

Start by making sure the command line with Gradle works first, because **all the Android Studio run configurations use Gradle internally.**  The run configurations are not magic—they map directly to command line invocations with different arguments.

1. Install Java
    1. Install JVM 11 or greater on your system.  Our setup has been tested with Java 11-17.  Although a variety of JVM distributions are available and should work, we have settled on recommending [Adoptium/Temurin](https://adoptium.net), because this is the default distribution used by Gradle toolchains.  For Windows or Linux, be sure that the `JAVA_HOME` environment variable points to the right Java version.  Note: If you switch from a newer to an older JVM version, you may see an error like the following `> com.android.ide.common.signing.KeytoolException: Failed to read key AndroidDebugKey from store "~/.android/debug.keystore": Integrity check failed: java.security.NoSuchAlgorithmException: Algorithm HmacPBESHA256 not available`.  A solution is to delete the debug keystore and allow it to be re-generated.
    1. Android Studio has an embedded JVM, although running Gradle tasks from the command line requires a separate JVM to be installed.  Our Gradle scripts are configured to use toolchains to automatically install the correct JVM version.
1. Configure Rust
<<<<<<< HEAD
    1. [Install Rust](https://www.rust-lang.org/learn/get-started). You will need Rust 1.60 or greater. If you install with `rustup` then you are guaranteed to get a compatible Rust version. If you use system packages, check the provided version.
=======
    1. [Install Rust](https://www.rust-lang.org/learn/get-started). You will need Rust 1.60 to 1.67.1.  Older and newer versions of Rust will fail.  If you use system packages, check the provided version.
>>>>>>> e249bb73
        1. macOS with Homebrew
            1. `brew install rustup`
            1. `rustup-init`
            1. `rustup install 1.67.1`
            1. `rustup default 1.67.1`
    1. Add Android targets
        ```bash
        rustup target add armv7-linux-androideabi aarch64-linux-android i686-linux-android x86_64-linux-android
        ```
1. Install python 2.7 
   1. macOS with Homebrew
      1. `brew install pyenv`
      1. `pyenv install 2.7.18`
      1. To enable pyenv in your bash shell run: `eval "$(pyenv init -)"`
      1. Get the path to python 2: `which python2`
      1. Add `rust.pythonCommand=PYTHON2 PATH` in `${sdkRootDir}/local.properties`
1. Install Android Studio and the Android SDK
    1. Download [Android Studio](https://developer.android.com/studio/).  We typically use the stable version of Android Studio, unless specifically noted due to short-term known issues.
    1. During the Android Studio setup wizard, choose the "Standard" setup option
    1. Note the file path where Android Studio will install the Android developer tools, as you will need this path later
    1. Continue and let Android Studio download and install the rest of the Android developer tools
    1. Do not open the project in Android Studio yet.  That happens in a subsequent step below.  At this stage, we're just using Android Studio to install the Android SDK.
    1. Configure `ANDROID_HOME` environment variable using the path noted above.  This will allow easily running Android development commands, like `adb logcat` or `adb install myapp.apk`
        1. macOS
            1. Add the following to `~/.zprofile`

                ```
                export ANDROID_HOME=THE_PATH_NOTED_ABOVE
                export PATH=${PATH}:${ANDROID_HOME}/tools
                export PATH=${PATH}:${ANDROID_HOME}/tools/bin
                export PATH=${PATH}:${ANDROID_HOME}/platform-tools
                ```
    1. Install the Android NDK
        1. Go to the Android SDK Manager inside Android Studio. Select the "SDK Tools" tab.
        1. Click the checkbox for "Show Package Details"
        1. Install the exact NDK version listed in [gradle.properties](../gradle.properties) under `ANDROID_NDK_VERSION`
    1. Configure a device for development and testing
        1. Android virtual device
            1. Inside Android Studio, the small More Actions button has an option to open the Virtual Device Manager
            1. When configuring an Android Virtual Device (AVD),  choose an Android version that is within the range of our min and target SDK versions, defined in [gradle.properties](../gradle.properties).
        1. Physical Android device
            1. Enable developer mode
                1. Go into the Android settings
                1. Go to About phone
                1. Tap on the build number seven times (some devices hide this under "Software information")
                1. Go back and navigate to the newly enabled Developer options.  This may be a top-level item or under System > Developer options
                1. Enable USB debugging
                1. Connect your device to your computer, granting permission to the USB MAC address
1. Check out the code.  _Use the command line (instead of Android Studio) to check out the code. This will ensure that your command line environment is set up correctly and avoids a few pitfalls with trying to use Android Studio directly.  Android Studio's built-in git client is not as robust as standalone clients_
    1. To check out a git repo from GitHub, there are three authentication methods: SSH, HTTPS, and GitHub API.  We recommend SSH.
    1. Create a new SSH key, following [GitHub's instructions](https://docs.github.com/en/authentication/connecting-to-github-with-ssh/generating-a-new-ssh-key-and-adding-it-to-the-ssh-agent)
    1. Add the SSH key under [GitHub account settings](https://github.com/settings/keys)
    1. Clone repo in a terminal on your computer `git clone git@github.com:zcash/zcash-android-wallet-sdk.git`
1. Compile from the command line
    1. Navigate to the repo checkout in a terminal
    1. Compile the SDK and Demo App with the gradle command `./gradlew assemble`
1. Compile from Android Studio
    1. Open Android Studio
    1. From within Android Studio, choose to open an existing project and navigate to the root of the checked out repo.  Point Android Studio to the root of the git repo as (do not point it to the `sdk-lib` or `demo-app` modules, as that those are just a subset of the project and cannot be opened by themselves)
        1. Note: When first opening the project, Android Studio will warn that Gradle checksums are not fully supported.  Choose the "Use checksum" option.  This is a security feature that we have explicitly enabled.
        1. Shortly after opening the project, Android Studio may prompt about updating the Android Gradle Plugin.  DO NOT DO THIS.  If you do so, the build will fail because the project also has dependency locking enabled as a security feature.  To learn more, see [Build integrity.md](Build%20Integrity.md)
        1. Android Studio may prompt about updating the Kotlin plugin.  Do this.  Our application often uses a newer version of Kotlin than is bundled with Android Studio.
        1. Note that some versions of Android Studio on Intel machines have trouble with dependency locks.  If you experience this issue, the workaround is to add the following line to `~/.gradle/gradle.properties` `ZCASH_IS_DEPENDENCY_LOCKING_ENABLED=false`
    1. After Android Studio finishes syncing with Gradle, look for the green "play" run button in the toolbar.  To the left of it, choose the "demo-app" run configuration under the dropdown menu.  Then hit the run button.
        1. Note: The SDK supports both testnet and mainnet.  The decision to switch between them is made at the application level.  To switch between build variants, look for "Build Variants" which is usually a small button in the left gutter of the Android Studio window.

## Troubleshooting
1. Verify that the Git repo has not been modified.  Due to strict dependency locking (for security reasons), the build will fail unless the locks are also updated
1. Try running from the command line instead of Android Studio, to rule out Android Studio issues.  If it works from the command line, try this step to reset Android Studio
   1. Quit Android Studio
   1. Delete the invisible `.idea` in the root directory of the project.  This directory is partially ignored by Git, so deleting it will remove the files that are untracked
   1. Restore the missing files in `.idea` folder from Git
   1. Relaunch Android Studio
1. Clean the individual Gradle project by running `./gradlew clean` which will purge local build outputs.
1. Run Gradle with the argument `--rerun-tasks` which will effectively disable the build cache by re-running tasks and repopulating the cache.  E.g. `./gradlew assemble --rerun-tasks`
1. Reboot your computer, which will ensure that Gradle and Kotlin daemons are completely killed and relaunched
1. Delete the global Gradle cache under `~/.gradle/caches`
1. If adding a new dependency or updating a dependency, a warning that a dependency cannot be found may indicate the Maven repository restrictions need adjusting

## Gradle Tasks
A variety of Gradle tasks are set up within the project, and these tasks are also accessible in Android Studio as run configurations.
 * `assemble` - Compiles the SDK and demo application but does not deploy it
 * `sdk-lib:test` - Runs unit tests in the SDK that don't require Android.  This is generally a small number of tests against plain Kotlin code without Android dependencies.
 * `sdk-lib:connectedAndroidTest` - Runs the tests against the SDK that require integration with Android.
 * `darkside-test-lib:connectedAndroidTest` - Runs the tests against the SDK which require a localhost lightwalletd server running in darkside mode
 * `assembleAndroidTest` - Compiles the application and tests, but does not deploy the application or run the tests.  The Android Studio run configuration actually runs all of these tasks because the debug APKs are necessary to run the tests: `assembleDebug assembleZcashmainnetDebug assembleZcashtestnetDebug assembleAndroidTest`
 * `detektAll` - Performs static analysis with Detekt
 * `ktlintFormat` - Performs code formatting checks with ktlint
 * `lint` - Performs static analysis with Android lint
 * `dependencyUpdates` - Checks for available dependency updates.  It will only suggest final releases, unless a particular dependency is already using a non-final release (e.g. alpha, beta, RC).

Gradle Managed Devices are also configured with our build scripts.  We have found best results running tests one module at a time, rather than trying to run them all at once.  For example: `./gradlew :sdk-lib:pixel2TargetDebugAndroidTest` will run the SDK tests on a Pixel 2 sized device using our target API version.

## Gradle Properties
A variety of Gradle properties can be used to configure the build.  Most of these properties are optional and help with advanced configuration.  If you're just doing local development or making a small pull request contribution, you likely do not need to worry about these.

### Debug Signing
By default, the application is signed by the developers automatically generated debug signing key.  In a team of developers, it may be advantageous to share a debug key so that debug builds can access key-restricted services such as Firebase or Google Maps.  For such a setup, the path to a shared debug signing key can be set with the property `ZCASH_DEBUG_KEYSTORE_PATH`.

### Firebase Test Lab
This section is optional.

For Continuous Integration, see [CI.md](CI.md).  The rest of this section is regarding local development.

1. Configure or request access to a Firebase Test Lab project
    1. If you are an Electric Coin Co team member: Make an IT request to add your Google account to the existing Firebase Test Lab project 
    1. If you are an open source contributor: set up your own Firebase project for the purpose of running Firebase Test Lab
1. Set the Firebase Google Cloud project name as a global Gradle property `ZCASH_FIREBASE_TEST_LAB_PROJECT` under `~/.gradle/gradle.properties`
1. Run the Gradle task `flankAuth` to generate a Firebase authentication token on your machine. Make sure you have Editor role, at
   least in the Firebase project, to be able to authenticate successfully. Note that Gradle 
   may report the task failed yet still successfully store the token.

Tests can now be run on Firebase Test Lab from your local machine.

The Firebase Test Lab tasks DO NOT build the app, so they rely on existing build outputs.  This means you should:
1. Build the debug and test APKs: `./gradlew assembleDebug assembleZcashmainnetDebug`
1. Run the tests: `./gradlew runFlank`

### Emulator WTF
This section is optional.  

For Continuous Integration, see [CI.md](CI.md).  The rest of this section is regarding local development.

1. Configure or request access to emulator.wtf
    1. If you are an Electric Coin Co team member: We are still setting up a process for this, because emulator.wtf does not yet support individual API tokens
    1. If you are an open source contributor: Visit http://emulator.wtf and request an API key
1. Set the emulator.wtf API key as a global Gradle property `ZCASH_EMULATOR_WTF_API_KEY` under `~/.gradle/gradle.properties` 
1. Run the Gradle task `./gradlew testDebugWithEmulatorWtf` (emulator.wtf tasks do build the tests and test APKs, so you don't need to build them beforehand.  This is a different behavior compared to Firebase Test Lab)<|MERGE_RESOLUTION|>--- conflicted
+++ resolved
@@ -14,11 +14,7 @@
     1. Install JVM 11 or greater on your system.  Our setup has been tested with Java 11-17.  Although a variety of JVM distributions are available and should work, we have settled on recommending [Adoptium/Temurin](https://adoptium.net), because this is the default distribution used by Gradle toolchains.  For Windows or Linux, be sure that the `JAVA_HOME` environment variable points to the right Java version.  Note: If you switch from a newer to an older JVM version, you may see an error like the following `> com.android.ide.common.signing.KeytoolException: Failed to read key AndroidDebugKey from store "~/.android/debug.keystore": Integrity check failed: java.security.NoSuchAlgorithmException: Algorithm HmacPBESHA256 not available`.  A solution is to delete the debug keystore and allow it to be re-generated.
     1. Android Studio has an embedded JVM, although running Gradle tasks from the command line requires a separate JVM to be installed.  Our Gradle scripts are configured to use toolchains to automatically install the correct JVM version.
 1. Configure Rust
-<<<<<<< HEAD
-    1. [Install Rust](https://www.rust-lang.org/learn/get-started). You will need Rust 1.60 or greater. If you install with `rustup` then you are guaranteed to get a compatible Rust version. If you use system packages, check the provided version.
-=======
     1. [Install Rust](https://www.rust-lang.org/learn/get-started). You will need Rust 1.60 to 1.67.1.  Older and newer versions of Rust will fail.  If you use system packages, check the provided version.
->>>>>>> e249bb73
         1. macOS with Homebrew
             1. `brew install rustup`
             1. `rustup-init`
