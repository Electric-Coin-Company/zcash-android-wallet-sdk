--- conflicted
+++ resolved
@@ -7,12 +7,9 @@
 ## [Unreleased]
 
 ### Added
-<<<<<<< HEAD
 - `DerivationTool.deriveArbitraryWalletKey`
 - `DerivationTool.deriveArbitraryAccountKey`
-=======
 - `Synchronizer.getTransactionOutputs` API has been added. It enables to fetch all transaction outputs from database.
->>>>>>> bc2d168c
 
 ## [2.2.5] - 2024-10-22
 
