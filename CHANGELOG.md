# Changelog
All notable changes to this library will be documented in this file.

The format is based on [Keep a Changelog](https://keepachangelog.com/en/1.0.0/),
and this library adheres to [Semantic Versioning](https://semver.org/spec/v2.0.0.html).

## [Unreleased]

### Changed
- NDK version has been updated to `27.0.12077973`
- Android `compileSdkVersion` and `targetSdkVersion` has been updated to 35
- `CompackBlockProcessor.calculatePollInterval` now uses a randomized poll interval to avoid exposing computation time

### Fixed
- Android 15 (SDK level 35) support added for 16 KB memory page size

## [2.2.3] - 2024-09-09

### Changed
- Several functions have been updated to accept `cash.z.ecc.android.sdk.model.Locale` instead of
  `cash.z.ecc.android.sdk.model.MonetarySeparators` as an argument. MonetarySeparators are derived from Locale now.
- `FiatCurrencyConversion.toZatoshi`
- `Zatoshi.toFiatCurrencyState`
- `Zatoshi.toFiatString`
- `BigDecimal.convertFiatDecimalToFiatString`
- `Zatoshi.Companion.fromZecString`

### Added
- `Double?.convertUsdToZec` has been added as we are moving away from `BigDecimal` in favor of primitive types
- `Locale.getDefault()` has been added
<<<<<<< HEAD
- `TransactionOverview.isShielding` has been added to indicate a shielding transaction
=======
- Transaction resubmission feature has been added to the CompactBlockProcessor's regular actions. This new action
  periodically checks unmined sent transactions that are still within their expiry window and resubmits them if
  there are any.

### Fixed
- Fastest Server calculation changed for estimated height
>>>>>>> aeacc0e7

## [2.2.2] - 2024-09-03

### Fixed
- Migrated to `zcash_client_sqlite 0.11.2` to remove use of a database feature
  that prevented use of Zashi on older devices.

### Changed
- Checkpoints update

## [2.2.1] - 2024-08-22

### Fixed
- A database migration misconfiguration that could result in problems with wallet
  initialization was fixed.

## [2.2.0] - 2024-08-22

This release adds several important new features:
- Currency exchange rates (currently just USD/ZEC) are now made available via the SDK.
  The exchange rate computed as the median of values provided by at least three separate
  cryptocurrency exchanges, and is fetched over Tor connections in order to avoid leaking
  the wallet's IP address to the exchanges.
- Sending to ZIP 320 (TEX) addresses is now supported. When sending to a ZIP 320 address,
  the wallet will first automatically de-shield the required funds to a fresh ephemeral 
  transparent address, and then will make a second fully-transparent transaction sending
  the funds to the eventual recipient that is not linkable via on-chain information to any 
  other transaction in the  user's wallet.
- As part of adding ZIP 320 support, the SDK now also provides full support for recovering
  transparent transaction history. Prior to this release, only transactions belonging to the
  wallet that contained either some shielded component OR a member of the current
  transparent UTXO set were included in transaction history.

### Changed
- Migrated to Rust 1.80.0.
- `Synchronizer.proposeTransfer` now supports TEX addresses (ZIP 320).
- Internal transactions-enhancing logic has changed to support the history of transactions made to TEX addresses 

### Added
- `Synchronizer.isValidTexAddr` which checks whether the given address is a valid ZIP 320 TEX address
- `Synchronizer.exchangeRateUsd` is a `StateFlow` containing the latest USD/ZEC
  exchange rate, along with the `Instant` it was fetched. It can be initialized
  and refreshed by calling `Synchronizer.refreshExchangeRateUsd()`.
- `ZatoshiExt.toFiatString` is now a public function
- `Synchronizer.getFastestServers([LightWalletEndpoint])` is a flow that measures connections to given endpoints and
  returns the three fastest ones
- `Synchronizer.getTAddressTransactions` returns all the transactions for a given t-address over the given range

### Changed
- Checkpoints update

## [2.1.3] - 2024-08-08

### Changed
- The fetch UTXOs action is now hooked up at the beginning of every scanning phase of the block synchronization logic 
  instead of being called every 1000 blocks together with shielded transactions enhancing. It uses 
  `fullyScannedHeight` as its lower bound.
- The fetch UTXOs action reports `FetchUtxosException` to the wrapping `onProcessorErrorHandler` or 
  `onCriticalErrorHandler` in case any error occurs 
- The internal `CompactBlockProcessor.SYNC_BATCH_SIZE` has changed. Block synchronization logic now works above 
  batch of blocks with size 1000 blocks instead of just 100 blocks, except the Zcash sandblasting period in which 
  batch size of 100 blocks is still used.
- The internal `FileCompactBlockRepository.BLOCKS_METADATA_BUFFER_SIZE` constant has been raised from 10 to 1000 to 
  match the block synchronization batch size. 
- The overall speed-up of the entire block synchronization logic, thanks to the both mentioned synchronization 
  improvements above is about 50% out of the Zcash sandblasting period. There is still some improvement in the 
  sandblasting period.
- Checkpoints update

### Fixed
- `Synchronizer.refreshUtxos(account: Account, since: BlockHeight)` now correctly uses the `since` parameter in the 
  underlying logic and fetches UTXOs from that height

## [2.1.2] - 2024-07-16

### Added
- `SdkSynchronizer.closeFlow()` is a Flow-providing version of `Synchronizer.close()`. It safely closes the 
  Synchronizer together with the related components.
- `WalletCoordinator.deleteSdkDataFlow` is a Flow-providing function that deletes all the persisted data in the SDK 
  (databases associated with the wallet, all compact blocks, and data derived from those blocks) but preserves the 
  wallet secrets.

### Changed
- The Android SDK target API level has been updated to version 34
- `ZecString` and `Zatoshi` APIs now handle `MonetarySeparators` with the same grouping and decimal characters
- Checkpoints update

### Fixed
- `MonetarySeparators` API does not signal an unsupported state to clients if used on a device with Locale with the 
 same decimal and grouping separators. Instead, it will just omit the grouping separator.

## [2.1.1] - 2024-04-23

### Changed
- The SDK components no longer contain logging statements in the release build
- `safelyConvertToBigDecimal()` API from `CurrencyFormatter.kt` now expects decimal separator Char on input
- Gradle 8.7
- Android Gradle Plugin 8.3.0
- Kotlin 1.9.23
- Other dependencies update
- Checkpoints update

## [2.1.0] - 2024-04-09

### Added
- The Orchard support has been finished, and the SDK now fully supports sending and receiving funds on the Orchard 
  addresses

### Fixed
- SDK release 1.11.0-beta01 documented that `Synchronizer.new` would throw an
  exception indicating that an internal migration requires the wallet seed, if
  called with `null`. This has been unintentionally broken the entire time: the
  handling logic for this case was accidentally removed shortly after it was
  added. The SDK now correctly throws `InitializeException.SeedRequired`.

### Changed
- `Synchronizer.refreshAllBalances` now refreshes the Orchard balances as well
- The SDK uses ZIP-317 fee system internally
- `ZcashSdk.MINERS_FEE` has been deprecated, and will be removed in 2.1.x
- `ZecSend` data class now provides `Proposal?` object initiated using `Synchronizer.proposeTransfer`
- Wallet initialization using `Synchronizer.new` now could throw a new `SeedNotRelevant` exception when the provided 
  seed is not relevant to any of the derived accounts in the wallet database
- Checkpoints update

## [2.0.7] - 2024-03-08

### Fixed
- `Synchronizer.sendToAddress` and `Synchronizer.shieldFunds` now throw an
  exception if the created transaction successfully reaches `lightwalletd` but
  fails to reach its backing full node's mempool.

### Changed
- `WalletBalance` now contains new fields `changePending` and `valuePending`. Fields `total` and `pending` are 
  still provided. See more in the class documentation 
  `sdk-lib/src/main/java/cash/z/ecc/android/sdk/model/WalletBalance.kt`
- `Synchronizer.transparentBalances: WalletBalance` to `Synchronizer.transparentBalance: Zatoshi`
- `WalletSnapshot.transparentBalance: WalletBalance` to `WalletSnapshot.transparentBalance: Zatoshi`
- `Memo.MAX_MEMO_LENGTH_BYTES` is now available in public API
- `Synchronizer.sendToAddress` and `Synchronizer.shieldFunds` have been
  deprecated, and will be removed in 2.1.x (which will create multiple
  transactions at once for some recipients).

### Added
- APIs that enable constructing a proposal for transferring or shielding funds,
  and then creating transactions from a proposal. The intermediate proposal can
  be used to determine the required fee, before committing to producing
  transactions.
  - `Synchronizer.proposeTransfer`
  - `Synchronizer.proposeShielding`
  - `Synchronizer.createProposedTransactions`
- `WalletBalanceFixture` class with mock values that are supposed to be used only for testing purposes 
- `Memo.countLength(memoString: String)` to count memo length in bytes
- `PersistableWallet.toSafeString` is a safe alternative for the regular [toString] function that prints only 
  non-sensitive parts
- `Synchronizer.validateServerEndpoint` this function checks whether the provided server endpoint is valid. 
  The validation is based on comparing:
  * network type
  * sapling activation height
  * consensus branch id

## [2.0.6] - 2024-01-30

### Fixed
- In 2.0.5, `Synchronizer.shieldFunds` always returned an error due to a crash
  on the Rust side. This release fixes the underlying bug.

## [2.0.5] - 2024-01-30

### Added
- `cash.z.ecc.android.sdk.model.Proposal` (currently unused in the public API).
- System tracing to `CompactBlockProcessor` and the Rust backend.

### Changed
- Migrated to NDK 26.1.10909125 and Rust 1.75.0.
- The wallet balances are now updated immediately upon synchronizer start.
- Existing wallets will now only fetch the most recent subtree roots, improving
  synchronizer startup times.
- Performance of block scanning and `SdkSynchronizer.refreshAllBalances` has
  been improved.
- `WalletAddressFixture` fixture properties have been updated

### Fixed
- The transparent wallet balance `StateFlow` now shows the total transparent
  balance in the wallet, instead of the balance of the default address. It also
  now treats all zero-conf balance as available.

### Removed
- `SdkSynchronizer.refreshSaplingBalance` and
  `SdkSynchronizer.refreshTransparentBalance`
  (use `SdkSynchronizer.refreshAllBalances` instead).

## [2.0.4] - 2024-01-08

### Added
- `TransactionOverview.txIdString()` to provide a readable transaction ID to SDK-consuming apps
- `MonetarySeparators.current(locale: Locale? = null)` now accepts `Locale` on input to force separators locale. If 
  no value is provided, the default one is used. 

### Removed
- `LightWalletEndpointExt` and its functions and variables were removed from the SDK's public APIs entirely. It's 
  preserved only for testing and wallet Demo app purposes. The calling wallet app should provide its own 
  `LightWalletEndpoint` instance within `PersistableWallet` or `SdkSynchronizer` APIs.

### Changed
- Gradle 8.5
- Kotlin 1.9.21
- Other dependency update
- Checkpoints update

### Removed
- Several internally unused exceptions from `Exceptions.kt`

## [2.0.3] - 2023-11-08

### Added
- `Synchronizer.getExistingDataDbFilePath` public API to check and provide file path to the existing data database 
  file or throws [InitializeException.MissingDatabaseException] if the database doesn't exist yet. See #1292.

### Changed
- `CompactBlockProcessor` switched internally from balance and progress FFIs to wallet summary FFI APIs. This change 
  brings a block synchronization speed up. No action is required on the client side. See #1282.
- Checkpoints update

## [2.0.2] - 2023-10-20

### Fixed
- Incorrect note deduplication in the `v_transactions` database view: This is a fix in the Rust layer. The amount 
  sent in the transaction was incorrectly reported even though the actual amount was correctly sent. Now, clients 
  should see the amount they expect to see.

### Changed
- Checkpoints update

## [2.0.1] - 2023-10-02

### Changed
- `PersistableWallet` API provides a new `endpoint` parameter of type `LightWalletEndpoint`, which could be used for 
  the Lightwalletd server customization. The new parameter is part of PersistableWallet persistence. The SDK handles 
  the persistence migration internally.
- The **1_000** Zatoshi fee proposed in ZIP-313 is deprecated now, so the minimum is **10_000** Zatoshi, defined in 
  ZIP-317—the `ZcashSdk.MINERS_FEE` now returns the correct value as described above. Note that the actual fee is 
  handled in a rust layer.
- Adopted the latest Bip39 library v1.0.6

## [2.0.0] - 2023-09-25

## [2.0.0-rc.4] - 2023-09-22

### Fixed
Transparent balance is now correctly updated after a shielding transaction is
created, instead of only once the transaction is mined.

## [2.0.0-rc.3] - 2023-09-21

### Fixed
The Kotlin layer of the SDK now correctly matches the Rust layer `PrevHashMismatch` exception with `ContinuityError` 
and triggers rewind action. 

## [2.0.0-rc.2] - 2023-09-20

### Changed
- Some of the `TransactionOverview` class parameters changed:
  - `id` was removed
  - `index` is nullable
  - `feePaid` is nullable
  - `blockTimeEpochSeconds` is nullable

### Removed
- Block heights are absolute, not relative. Thus, these two operations above the `BlockHeight` object were removed:
  - `plus(other: BlockHeight): BlockHeight`
  - `minus(other: BlockHeight): BlockHeight`

## [2.0.0-rc.1] - 2023-09-12

### Notable Changes

- `CompactBlockProcessor` now processes compact blocks from the lightwalletd
  server using the **Spend-before-Sync** algorithm, which allows scanning of
  wallet blocks to be performed in arbitrary order and optimized to make it
  possible to spend received notes without waiting for synchronization to be
  complete. This feature shortens the time until a wallet's spendable balance
  can be used.
- The block synchronization mechanism is additionally about one-third faster
  thanks to an optimized `CompactBlockProcessor.SYNC_BATCH_SIZE` (issue **#1206**).

### Removed
- `CompactBlockProcessor.ProcessorInfo.lastSyncHeight` no longer had a
  well-defined meaning after implementation of the **SpendBeforeSync**
  synchronization algorithm and has been removed.
  `CompactBlockProcessor.ProcessorInfo.overallSyncRange` provides related
  information.
- `CompactBlockProcessor.ProcessorInfo.isSyncing`. Use `Synchronizer.status` instead.
- `CompactBlockProcessor.ProcessorInfo.syncProgress`. Use `Synchronizer.progress` instead.
- `alsoClearBlockCache` parameter from rewind functions of `Synchronizer` and
  `CompactBlockProcessor`, as it has no effect on the current behaviour of
  these functions.
- Internally, we removed access to the shared block table from the Kotlin
  layer, which resulted in eliminating these APIs:
  - `SdkSynchronizer.findBlockHash()`
  - `SdkSynchronizer.findBlockHashAsHex()`

### Changed
- `CompactBlockProcessor.quickRewind()` and `CompactBlockProcessor.rewindToNearestHeight()`
  now might fail due to internal changes in getting scanned height. Thus, these
  functions now return `Boolean` results.
- `Synchronizer.new()` and `PersistableWallet` APIs require a new
  `walletInitMode` parameter of type `WalletInitMode`, which describes wallet
  initialization mode. See related function and sealed class documentation.

### Fixed
- `Synchronizer.getMemos()` now correctly returns a flow of strings for sent
  and received transactions. Issue **#1154**.
- `CompactBlockProcessor` now triggers transaction polling while block
  synchronization is in progress as expected. Clients will be notified shortly
  after every new transaction is discovered via `Synchronizer.transactions`
  API. Issue **#1170**.

## [1.21.0-beta01]

Note: This is the last _1.x_ version release. The upcoming version _2.0_ brings the **Spend-before-Sync** feature,
which speeds up discovering the wallet's spendable balance.

### Changed
- Updated dependencies:
   - Gradle 8.3
   - AGP 8.1.1
   - Kotlin 1.9.10
   - Coroutines 1.7.3
   - Compose
   - AndroidX
   - gRPC/Protobuf
   - etc.
- Checkpoints

## 1.20.0-beta01
- The SDK internally migrated from `BackendExt` rust backend extension functions to more type-safe `TypesafeBackend`.
- `Synchronizer.getMemos()` now internally handles expected `RuntimeException` from the rust layer and transforms it
  in an empty string.

## 1.19.0-beta01
### Changed
- Adopted the latest Bip39 version 1.0.5

### Fixed
- `TransactionOverview` object returned with `SdkSynchronizer.transactions` now contains a correct `TransactionState.
  Pending` in case of the transaction is mined,but not fully confirmed.
- When the SDK internally works with a recently created transaction there was a moment in which could the transaction
  causes the SDK to crash, because of its invalid mined height. Fixed now.

## 1.18.0-beta01
- Synchronizer's functions `getUnifiedAddress`, `getSaplingAddress`, `getTransparentAddress`, and `refreshUtxos` now
  do not provide `Account.DEFAULT` value for the account argument. As accounts are not fully supported by the SDK
  yet, the caller should explicitly set Account.DEFAULT as the account argument to keep the same behavior.
- Gradle 8.1.1
- AGP 8.0.2

## 1.17.0-beta01
- Transparent fund balances are now displayed almost immediately
- Synchronization of shielded balances and transaction history is about 30% faster
- Disk space usage is reduced by about 90%
- `Synchronizer.status` has been simplified by combining `DOWNLOADING`, `VALIDATING`, and `SCANNING` states into a single `SYNCING` state.
- `Synchronizer.progress` now returns `Flow<PercentDecimal>` instead of `Flow<Int>`. PercentDecimal is a type-safe model. Use `PercentDecimal.toPercentage()` to get a number within 0-100% scale.
- `Synchronizer.clearedTransactions` has been renamed to `Synchronizer.transactions` and includes sent, received, and pending transactions.  Synchronizer APIs for listing sent, received, and pending transactions have been removed.  Clients can determine whether a transaction is sent, received, or pending by filtering the `TransactionOverview` objects returned by `Synchronizer.transactions`
- `Synchronizer.send()` and `shieldFunds()` are now `suspend` functions with `Long` return values representing the ID of the newly created transaction.  Errors are reported by thrown exceptions.
 - `DerivationTool` is now an interface, rather than an `object`, which makes it easier to inject alternative implementations into tests.  To adapt to the new API, replace calls to `DerivationTool.methodName()` with `DerivationTool.getInstance().methodName()`.
 - `DerivationTool` methods are no longer suspending, which should make it easier to call them in various situations.  Obtaining a `DerivationTool` instance via `DerivationTool.getInstance()` frontloads the need for a suspending call.
 - `DerivationTool.deriveUnifiedFullViewingKeys()` no longer has a default argument for `numberOfAccounts`.  Clients should now pass `DerivationTool.DEFAULT_NUMBER_OF_ACCOUNTS` as the value. Note that the SDK does not currently have proper support for multiple accounts.
 - The SDK's internals for connecting with librustzcash have been refactored to a separate Gradle module `backend-lib` (and therefore a separate artifact) which is a transitive dependency of the Zcash Android SDK.  SDK consumers that use Gradle dependency locks may notice this difference, but otherwise it should be mostly an invisible change.

## 1.16.0-beta01
(This version was only deployed as a snapshot and not released on Maven Central)
### Changed
 - The minimum supported version of Android is now API level 27.

## 1.15.0-beta01
### Changed
- A new package `sdk-incubator-lib` is now available as a public API.  This package contains experimental APIs that may be promoted to the SDK in the future.  The APIs in this package are not guaranteed to be stable, and may change at any time.
- `Synchronizer.refreshUtxos` now takes `Account` type as first parameter instead of transparent address of type
    `String`, and thus it downloads all UTXOs for the given account addresses. The Account object provides a default `0` index Account with `Account.DEFAULT`.

## 1.14.0-beta01
### Changed
 - The minimum supported version of Android is now API level 24.

## 1.13.0-beta01
### Changed
- The SDK's internal networking has been refactored to a separate Gradle module `lightwallet-client-lib` (and
  therefore a separate artifact) which is a transitive dependency of the Zcash Android SDK.
    - The `z.cash.ecc.android.sdk.model.LightWalletEndpoint` class has been moved to `co.electriccoin.lightwallet.client.model.LightWalletEndpoint`
    - The new networking module now provides a `LightWalletClient` for asynchronous calls.
    - Most unary calls respond with the new `Response` class and its subclasses. Streaming calls will be updated
      with the Response class later.
    - SDK clients should avoid using generated GRPC objects, as these are an internal implementation detail and are in process of being removed from the public API.  Any clients using GRPC objects will find these have been repackaged from `cash.z.wallet.sdk.rpc` to `cash.z.wallet.sdk.internal.rpc` to signal they are not a public API.

## 1.12.0-beta01
### Changed
 - `TransactionOverview`, `Transaction.Sent`, and `Transaction.Received` have `minedHeight` as a nullable field now.  This fixes a potential crash when fetching transactions when a transaction is in the mempool

## 1.11.0-beta01
### Added
- `cash.z.ecc.android.sdk`:
  - `Synchronizer.getUnifiedAddress`
  - `Synchronizer.getSaplingAddress`
  - `Synchronizer.isValidUnifiedAddr`
  - `Synchronizer.getMemos(TransactionOverview)`
  - `Synchronizer.getReceipients(TransactionOverview)`
- `cash.z.ecc.android.sdk.model`:
  - `Account`
  - `FirstClassByteArray`
  - `PendingTransaction`
  - `Transaction`
  - `UnifiedSpendingKey`
- `cash.z.ecc.android.sdk.tool`:
  - `DerivationTool.deriveUnifiedSpendingKey`
  - `DerivationTool.deriveUnifiedFullViewingKey`
  - `DerivationTool.deriveTransparentAccountPrivateKey`
  - `DerivationTool.deriveTransparentAddressFromAccountPrivateKey`
  - `DerivationTool.deriveUnifiedAddress`
  - `DerivationTool.deriveUnifiedFullViewingKeys`
  - `DerivationTool.validateUnifiedFullViewingKey`
    - Still unimplemented.
- `cash.z.ecc.android.sdk.type`:
  - `AddressType.Unified`
  - `UnifiedFullViewingKey`, representing a Unified Full Viewing Key as specified in
    [ZIP 316](https://zips.z.cash/zip-0316#encoding-of-unified-full-incoming-viewing-keys).

### Changed
- The following methods now take or return `UnifiedFullViewingKey` instead of
  `UnifiedViewingKey`:
    - `cash.z.ecc.android.sdk`:
      - `Initializer.Config.addViewingKey`
      - `Initializer.Config.importWallet`
      - `Initializer.Config.newWallet`
      - `Initializer.Config.setViewingKeys`
- `cash.z.ecc.android.sdk`:
  - `Synchronizer.Companion.new` now takes many of the arguments previously passed to `Initializer`. In addition, an optional `seed` argument is required for first-time initialization or if `Synchronizer.new` throws an exception indicating that an internal migration requires the wallet seed.  (This second case will be true the first time existing clients upgrade to this new version of the SDK).
  - `Synchronizer.new()` now returns an instance that implements the `Closeable` interface.  `Synchronizer.stop()` is effectively renamed to `Synchronizer.close()`
  - `Synchronizer` ensures that multiple instances cannot be running concurrently with the same network and alias
  - `Synchronizer.sendToAddress` now takes a `UnifiedSpendingKey` instead of an encoded
    Sapling extended spending key, and the `fromAccountIndex` argument is now implicit in
    the `UnifiedSpendingKey`.
  - `Synchronizer.shieldFunds` now takes a `UnifiedSpendingKey` instead of separately
    encoded Sapling and transparent keys.
  - `Synchronizer` methods that previously took an `Int` for account index now take an `Account` object
  - `Synchronizer.sendToAddress()` and `Synchronizer.shieldFunds()` return flows that can now be collected multiple times.  Prior versions of the SDK had a bug that could submit transactions multiple times if the flow was collected more than once.
- Updated dependencies:
  - Kotlin 1.7.21
  - AndroidX
  - etc.
- Updated checkpoints

### Removed
- `cash.z.ecc.android.sdk`:
  - `Initializer` (use `Synchronizer.new` instead)
  - `Synchronizer.start()` - Synchronizer is now started automatically when constructing a new instance.
  - `Synchronizer.getAddress` (use `Synchronizer.getUnifiedAddress` instead).
  - `Synchronizer.getShieldedAddress` (use `Synchronizer.getSaplingAddress` instead)
  - `Synchronizer.cancel`
  - `Synchronizer.cancelSpend`
- `cash.z.ecc.android.sdk.type.UnifiedViewingKey`
  - This type had a bug where the `extpub` field actually was storing a plain transparent
    public key, and not the extended public key as intended. This made it incompatible
    with ZIP 316.
- `cash.z.ecc.android.sdk.tool`:
  - `DerivationTool.deriveSpendingKeys` (use `DerivationTool.deriveUnifiedSpendingKey` instead)
  - `DerivationTool.deriveViewingKey` (use `DerivationTool.deriveUnifiedFullViewingKey` instead)
  - `DerivationTool.deriveTransparentAddress` (use `Synchronizer.getLegacyTransparentAddress` instead).
  - `DerivationTool.deriveTransparentAddressFromPrivateKey` (use `Synchronizer.getLegacyTransparentAddress` instead).
  - `DerivationTool.deriveTransparentAddressFromPublicKey` (use `Synchronizer.getLegacyTransparentAddress` instead).
  - `DerivationTool.deriveTransparentSecretKey` (use `DerivationTool.deriveUnifiedSpendingKey` instead).
  - `DerivationTool.deriveShieldedAddress`
  - `DerivationTool.deriveUnifiedViewingKeys` (use `DerivationTool.deriveUnifiedFullViewingKey` instead)
  - `DerivationTool.validateUnifiedViewingKey`

## Version 1.9.0-beta05
- The minimum version of Android supported is now API 21
- Fixed R8/ProGuard consumer rule, which eliminates a runtime crash for minified apps

## Version 1.9.0-beta04
- The SDK now stores sapling param files in `no_backup/co.electricoin.zcash` folder instead of the `cache/params`
  folder. Besides that, `SaplingParamTool` also does validation of downloaded sapling param file hash and size.
**No action required from client app**.

## Version 1.9.0-beta03
- No changes; this release is a test of a new deployment process

## Version 1.9.0-beta02
- The SDK now stores database files in `no_backup/co.electricoin.zcash` folder instead of the `database` folder. **No action required from client app**.

## Version 1.9.0-beta01
 - Split `ZcashNetwork` into `ZcashNetwork` and `LightWalletEndpoint` to decouple network and server configuration
 - Gradle 7.5.1
 - Updated checkpoints

## Version 1.8.0-beta01
- Enabled automated unit tests run on the CI server
- Added `BlockHeight` typesafe object to represent block heights
- Significantly reduced memory usage, fixing potential OutOfMemoryError during block download
- Kotlin 1.7.10
- Updated checkpoints

## Version 1.7.0-beta01
- Added `Zatoshi` typesafe object to represent amounts.
- Kotlin 1.7.0

## Version 1.6.0-beta01
- Updated checkpoints for Mainnet and Testnet
- Fix: SDK can now be used on Intel x86_64 emulators
- Prevent R8 warnings for apps consuming the SDK

## Version 1.5.0-beta01
- New: Transactions can be created after NU5 activation.
- New: Support for receiving v5 transactions.
- Known issues: The SDK will not run on Intel 64-bit API 31+ emulators.  Workarounds include: testing on a physical device, using an older 32-bit API version Intel emulator, or using an ARM emulator.

## Version 1.4.0-beta01
- Main entrypoint to the SDK has changed.  See [MIGRATIONS.md](MIGRATIONS.md)
- The minimum version of Android supported is now API 19
- Updated checkpoints for Mainnet and Testnet
- Internal bugfixes around concurrent access to resources, which could cause transient failures and data corruption
- Added ProGuard rules so that SDK clients can use R8 to shrink their apps
- Updated dependencies, including Kotlin 1.6.21, Coroutines 1.6.1, GRPC 1.46.0, Okio 3.1.0, NDK 23
- Known issues: The SDK will not run on Intel 64-bit API 31+ emulators.  Workarounds include: testing on a physical device, using an older 32-bit API version Intel emulator, or using an ARM emulator.

## Version 1.3.0-beta20
- New: Updated checkpoints for Mainnet and Testnet

## Version 1.3.0-beta19
- New: Updated checkpoints for Mainnet and Testnet
- Fix: Repackaged internal classes to a new `internal` package name
- Fix: Testnet checkpoints have been corrected
- Updated dependencies

## Version 1.3.0-beta18
- Fix: Corrected logic when calculating birthdates for wallets with zero received notes.

## Version 1.3.0-beta17
- Fix: Autoshielding confirmation count error so funds are available after 10 confirmations.
- New: Allow developers to enable Rust logs.
- New: Accept GZIP compression from lightwalletd.
- New: Reduce the UTXO retry time.

## Version 1.3.0-beta16
- Fix: Gracefully handle failures while fetching UTXOs.
- New: Expose StateFlows for balances.
- New: Make it easier to subscribe to transactions.
- New: Cleanup default logs.
- New: Convenience functions for WalletBalance objects.

## Version 1.3.0-beta15
- Fix: Increase reconnection attempts on failed app restart.
- New: Updated checkpoints for testnet and mainnet.

## Version 1.3.0-beta14
- New: Add separate flows for sapling, orchard and tranparent balances.
- Fix: Continue troubleshooting and fixing server disconnects.
- Updated dependencies.

## Version 1.3.0-beta12
- New: Expose network height as StateFlow.
- Fix: Reconnect to lightwalletd when a service exception occurs.

## Version 1.3.0-beta11
- Fix: Remove unused flag that was breaking new wallet creation for some wallets.

## Version 1.3.0-beta10
- Fix: Make it safe to call the new prepare function more than once.

## Version 1.3.0-beta09
- New: Add quick rewind feature, which makes it easy to rescan blocks after an upgrade.
- Fix: Repair complex data migration bug that caused crashes on upgrades.

## Version 1.3.0-beta08
- Fix: Disable librustzcash logs by default.

## Version 1.3.0-beta07
- Fix: Address issues with key migration, allowing wallets to reset viewing keys, when needed.

## Version 1.3.0-beta06
- Fix: Repair publishing so that AARs work on Windows machines [issue #222].
- Fix: Incorrect BranchId on 32-bit devics [issue #224].
- Fix: Rescan should not go beyond the wallet checkpoint.
- New: Drop Android Jetifier since it is no longer used.
- Updated checkpoints, improved tests (added Test Suites) and better error messages.

## Version 1.3.0-beta05
- Major: Consolidate product flavors into one library for the SDK instead of two.
- Major: Integrates with latest Librustzcash including full Data Access API support.
- Major: Move off of JCenter and onto Maven Central.
- New: Adds Ktlint [Credit: @nighthawk24]
- Fix: Added SaplingParamTool and ability to clear param files from cache [Credit: @herou]
- New: Added responsible disclosure document for vulnerabilities [Credit: @zebambam]
- New: UnifiedViewingKey concept.
- New: Adds support for autoshielding, including database migrations.
- New: Adds basic support for UTXOs, including refresh during scan.
- New: Support the ability to wipe all sqlite data and rebuild from keys.
- New: Switches to ZOMG lightwalletd instances.
- Fix: Only notify subscribers when a new block is detected.
- New: Add scan metrics and callbacks for apps to measure performance.
- Fix: Improve error handling and surface critical Initialization errors.
- New: Adds cleanup and removal of failed transactions.
- New: Improved logic for determining the wallet birthday.
- New: Add the ability to rewind and rescan blocks.
- New: Better safeguards against testnet v mainnet data contamination.
- New: Improved troubleshooting of ungraceful shutdowns.
- Docs: Update README to draw attention to the demo app.
- New: Expose transaction count.
- New: Derive sapling activation height from the active network.
- New: Latest checkpoints for mainnet and testnet.

## Version 1.2.1-beta04
- New: Updated to latest versions of grpc, grpc-okhttp and protoc
- Fix: Addresses root issue of Android 11 crash on SSL sockets

## Version 1.2.1-beta03
- New: Implements ZIP-313, reducing the default fee from 10,000 to 1,000 zats.
- Fix: 80% reduction in build warnings from 90 -> 18 and improved docs [Credit: @herou].

## Version 1.2.1-beta02
- New: Improve birthday configuration and config functions.
- Fix: Broken layout in demo app transaction list.

## Version 1.2.1-beta01
- New: Added latest checkpoints for testnet and mainnet.
- New: Added display name for Canopy.
- New: Update to the latest lightwalletd service definition.
- Fix: Convert Initializer.Builder to Initializer.Config to simplify the constructors.

## Version 1.2.0-beta01
- New: Added ability to erase initializer data.
- Fix: Updated to latest librustzcash, fixing send functionality on Canopy.

## Version 1.1.0-beta10
- New: Modified visibility on a few things to facilitate partner integrations.

## Version 1.1.0-beta08
- Fix: Publishing has been corrected by jcenter's support team.
- New: Minor improvement to initializer

## Version 1.1.0-beta05
- New: Synchronizer can now be started with just a viewing key.
- New: Initializer improvements.
- New: Added tool for loading checkpoints.
- New: Added tool for deriving keys and addresses, statically.
- New: Updated and revamped the demo apps.
- New: Added a bit more (unofficial) t-addr support.
- Fix: Broken testnet demo app.
- Fix: Publishing configuration.

## Version 1.1.0-beta04
- New: Add support for canopy on testnet.
- New: Change the default lightwalletd server.
- New: Add lightwalletd service for fetching t-addr transactions.
- New: prove the concept of local RPC via protobufs.
- New: Iterate on the demo app.
- New: Added new checkpoints.
- Fix: Minor enhancements.

## Version 1.1.0-beta03
- New: Add robust support for transaction cancellation.
- New: Update to latest version of librustzcash.
- New: Expand test support.
- New: Improve and simplify intialization.
- New: Flag when rust is running in debug mode, causing a 10X slow down.
- New: Contributing guidelines.
- Fix: Minor cleanup and improvements.<|MERGE_RESOLUTION|>--- conflicted
+++ resolved
@@ -5,6 +5,9 @@
 and this library adheres to [Semantic Versioning](https://semver.org/spec/v2.0.0.html).
 
 ## [Unreleased]
+
+### Added
+- `TransactionOverview.isShielding` has been added to indicate the shielding transaction type
 
 ### Changed
 - NDK version has been updated to `27.0.12077973`
@@ -28,16 +31,12 @@
 ### Added
 - `Double?.convertUsdToZec` has been added as we are moving away from `BigDecimal` in favor of primitive types
 - `Locale.getDefault()` has been added
-<<<<<<< HEAD
-- `TransactionOverview.isShielding` has been added to indicate a shielding transaction
-=======
 - Transaction resubmission feature has been added to the CompactBlockProcessor's regular actions. This new action
   periodically checks unmined sent transactions that are still within their expiry window and resubmits them if
   there are any.
 
 ### Fixed
 - Fastest Server calculation changed for estimated height
->>>>>>> aeacc0e7
 
 ## [2.2.2] - 2024-09-03
 
