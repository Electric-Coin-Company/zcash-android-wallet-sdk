# Changelog
All notable changes to this library will be documented in this file.

The format is based on [Keep a Changelog](https://keepachangelog.com/en/1.0.0/),
and this library adheres to [Semantic Versioning](https://semver.org/spec/v2.0.0.html).

## [Unreleased]

<<<<<<< HEAD
###
- `Synchronizer.getTorHttpClient` function added which now returns Ktors' `HttpClient` which does http requests over 
  Tor Network
=======
## [2.3.1] - 2025-08-05

### Changed
- Exchange rate calculation is now decoupled from Tor flag
- [WalletCoordinator] now takes [isExchangeRateEnabled] as a constructor parameter
  - When set to `true`, exchange rate fetching will be enabled
  - When set to `false` or `null`, exchange rate fetching will be disabled
>>>>>>> 5b316a8a

## [2.3.0] - 2025-07-28

### Added
- [WalletCoordinator] now takes [isTorEnabled] as a constructor parameter.
  - When set to `true`, lightwalletd RPC queries will be made over Tor (where possible and beneficial).
  - When set to `false` or `null`, lightwalletd RPC queries will always be made directly to the server.
- [Synchronizer] now exposes [initializationError] property containing synchronizer errors that happened during 
  synchronizer init

### Fixed
- Tor client is now optional in case it's instantiation fails to prevent SDK

## [2.2.15] - 2025-06-26

### Fixed
- Tor client is now optional in case it's instantiation fails to prevent SDK from crashing

## [2.2.14] - 2025-06-16

## Fixed
- FFI 0.17.0 introduces retry logic for Tor, significantly improving the reliability of currency conversion fetches.

### Changed
- Added a `ServiceOption` parameter for functions `WalletClient.getServerInfo`, `WalletClient.getLatestBlockHeight`, 
  `WalletClient.fetchTransaction`, `WalletClient.submitTransaction` and `WalletClient.getTreeState` to add the 
  option to execute over Tor. Custom lightwalletd servers over VPNs like Tailscape might stop working when using Tor.
- `Synchronizer.getFastestServers` function signature changed and does not require `Context` parameter anymore

## [2.2.13] - 2025-05-16

### Added
- `Synchronizer.getCustomUnifiedAddress` allows the caller to obtain a newly-generated
  unified address with user-specified `UnifiedAddressRequest` of type `P2PKH`, `Sapling` and `Orchard` supporting 
  the ability to combine these using an infix `and` function.

## [2.2.12] - 2025-04-28

### Added
- `Synchronizer.areFundsSpendable` that indicates whether are the shielded wallet balances spendable or not during 
  the block synchronization process.
- `SdkSynchronizer.estimateBirthdayHeight(date: Date)` has been added to get an estimated height for a given date, 
  typically used for estimating birthday.

### Changed
- The base sapling params download URL has been changed to `https://download.z.cash/downloads/`
- Checkpoints update

### Fixed
- As part of the sapling params download URL change, the extra `/` character has been removed from the result path

## [2.2.11] - 2025-04-04

### Fixed
- Database migration bugs in `zcash_client_sqlite 0.16.0` and `0.16.1` have
  been fixed by updating to `zcash_client_sqlite 0.16.2`. These caused a few
  wallets to stop working after the 2.2.9 upgrade due to failed database
  migrations.

## [2.2.9] - 2025-03-25

### Fixed
- The note commitment tree bug has been resolved using a new internal `Backend.fixWitnesses()` API 

### Changed
- Dependency update:
  - Gradle 8.13
  - Android Gradle Plugin 8.9.0
  - Kotlin 2.1.10
  - Bip39 1.0.9
  - Other dependencies update
- Migrated to `zcash_client_backend 0.18.0`, `zcash_client_sqlite 0.16.0`
- Added support for gap-limit-based discovery of transparent wallet addresses.
- The internal `fetch-utxos` logic is now triggered only in every `init` and `complete` block sync phases, and it 
  fetches UTXOs from height 0 to support the Ledger funds rescue requirement.
- Checkpoints update

## [2.2.8] - 2025-03-03

### Added
- `AccountMetadataKey`
- `DerivationTool.deriveAccountMetadataKey`
- `DerivationTool.derivePrivateUseMetadataKey`
- `Synchronizer.getTransactionsByMemoSubstring()` has been added
- `Synchronizer.redactPcztForSigner`
- `Synchronizer.pcztRequiresSaplingProofs`
- `TransactionId` object has been added and used instead of `FirstClassByteArray` in `TransactionOverview` and 
  `PendingTransaction` model classes
- `TransactionOverview.totalSpent` and `TransactionOverview.totalReceived` properties added to provide more 
  information about shielding transaction

### Changed
- Migrated to Rust 1.84.1.
- `Synchronizer.getTransactions(accountUuid)` and `Synchronizer.transactions` now internally fill in 
  `TransactionOverview.blockTimeEpochSeconds` based on the related block time 
- `Synchronizer.transactions` has been renamed to `Synchronizer.allTransactions` to emphasize the fact the API 
  returns transactions for all the wallet accounts
- `Synchronizer.getRecipients` now returns both address and an account existing in database

## [2.2.7] - 2024-12-18

### Added
- `Synchronizer.importAccountByUfvk()` has been added
- `Synchronizer.getAccounts()` returning all the created or imported accounts. See the documentation in `Account`.
- `Synchronizer.walletBalances: StateFlow<Map<AccountUuid, AccountBalance>?>` that is replacement for the removed 
  `orchardBalances`, `saplingBalances`, and `transparentBalance`
- `getTransactions(accountUuid: AccountUuid)` to get transactions belonging to the given account
- `Synchronizer.createPcztFromProposal`
- `Synchronizer.addProofsToPczt`
- `Synchronizer.createTransactionFromPczt`
- `Zip32AccountIndex`, `AccountUuid`, `AccountUsk`, `AccountPurpose`, `AccountCreateSetup`, `AcountImportSetup`, and 
  `Pczt` model classes have been added to support the new or the changed APIs

### Changed
- `Account` data class works with `accountUuid: AccountUuid` instead of the previous ZIP 32 account index
- These functions from `DerivationTool` have been refactored to work with the new `Zip32AccountIndex` instead of the
  `Account` data class: `deriveUnifiedSpendingKey`, `deriveUnifiedAddress`, `deriveArbitraryAccountKey`
- `WalletCoordinator` now provides a way to instantiate `Synchronizer` with the new `accountName` and `keySource` 
  parameters
- `UnifiedSpendingKey` does not hold `Account` information anymore, it has been replaced by `AccountUsk` model class 
  in a few internal cases
- `Synchronizer.send` extension function receives `Account` on input
- `PendingTransaction` sealed class descendants have been renamed
- `RustLayerException.GetCurrentAddressException` has been renamed to `RustLayerException.GetAddressException`
- Checkpoints update

### Removed
- `Synchronizer.sendToAddress` and `Synchronizer.shieldFunds` have been removed, use 
  `Synchronizer.createProposedTransactions` and `Synchronizer.proposeShielding` instead
- `Synchronizer.orchardBalances`, `Synchronizer.saplingBalances`, and `Synchronizer.transparentBalance`
  (use `Synchronizer.walletBalances` instead).

### Fixed
- The `CompactBlockProcessor` now correctly distinguishes between `Response.Failure.Server.Unavailable` and other 
  errors in its `refreshUtxos` API. It then sets its state to `State.Disconnected` in such a case.

## [2.2.6] - 2024-11-16

### Added
- `DerivationTool.deriveArbitraryWalletKey`
- `DerivationTool.deriveArbitraryAccountKey`
- `Synchronizer.getTransactionOutputs` API has been added. It enables to fetch all transaction outputs from database.

## [2.2.5] - 2024-10-22

### Added
- The new `Synchronizer.proposeFulfillingPaymentUri` API has been added. It enables constructing Proposal object from 
  the given ZIP-321 Uri, and then creating transactions from it.

### Changed
- Migrated to Rust 1.82.0.
- `Synchronizer.rewindToNearestHeight` now returns the block height that was
  actually rewound to, or `null` if no rewind was performed.
- `Synchronizer.proposeTransfer` throws `TransactionEncoderException.ProposalFromParametersException`
- `Synchronizer.proposeShielding` throws `TransactionEncoderException.ProposalShieldingException`
- `Synchronizer.createProposedTransactions` throws `TransactionEncoderException.TransactionNotCreatedException` and `TransactionEncoderException.TransactionNotFoundException`
- `LightWalletClient` now implements `Closeable` and is thus correctly cleaned up in `SdkSynchronizer` and
  `FastestServerFetcher` after it's used
- Checkpoints update

### Fixed
- `FailedSynchronizationException` reported using `Synchronizer.onProcessorErrorHandler` now contains the full 
  stacktrace history

### Removed
- `Synchronizer.getNearestRewindHeight` (its function is now handled internally
  by `Synchronizer.rewindToNearestHeight`).
- `Synchronizer.quickRewind` and `CompactBlockProcessor.quickRewind` have been removed as they triggered the block 
  rewind action at an invalid height. Use `Synchronizer.rewindToNearestHeight` instead.

## [2.2.4] - 2024-09-16

### Added
- `TransactionOverview.isShielding` has been added to indicate the shielding transaction type

### Changed
- NDK version has been updated to `27.0.12077973`
- Android `compileSdkVersion` and `targetSdkVersion` has been updated to 35
- `CompackBlockProcessor.calculatePollInterval` now uses a randomized poll interval to avoid exposing computation time

### Fixed
- Android 15 (SDK level 35) support added for 16 KB memory page size
- The broken disposing logic `TorClient.freeTorRuntime` for Android SDK API level 27 has been fixed

## [2.2.3] - 2024-09-09

### Changed
- Several functions have been updated to accept `cash.z.ecc.android.sdk.model.Locale` instead of
  `cash.z.ecc.android.sdk.model.MonetarySeparators` as an argument. MonetarySeparators are derived from Locale now.
- `FiatCurrencyConversion.toZatoshi`
- `Zatoshi.toFiatCurrencyState`
- `Zatoshi.toFiatString`
- `BigDecimal.convertFiatDecimalToFiatString`
- `Zatoshi.Companion.fromZecString`

### Added
- `Double?.convertUsdToZec` has been added as we are moving away from `BigDecimal` in favor of primitive types
- `Locale.getDefault()` has been added
- Transaction resubmission feature has been added to the CompactBlockProcessor's regular actions. This new action
  periodically checks unmined sent transactions that are still within their expiry window and resubmits them if
  there are any.

### Fixed
- Fastest Server calculation changed for estimated height

## [2.2.2] - 2024-09-03

### Fixed
- Migrated to `zcash_client_sqlite 0.11.2` to remove use of a database feature
  that prevented use of Zashi on older devices.

### Changed
- Checkpoints update

## [2.2.1] - 2024-08-22

### Fixed
- A database migration misconfiguration that could result in problems with wallet
  initialization was fixed.

## [2.2.0] - 2024-08-22

This release adds several important new features:
- Currency exchange rates (currently just USD/ZEC) are now made available via the SDK.
  The exchange rate computed as the median of values provided by at least three separate
  cryptocurrency exchanges, and is fetched over Tor connections in order to avoid leaking
  the wallet's IP address to the exchanges.
- Sending to ZIP 320 (TEX) addresses is now supported. When sending to a ZIP 320 address,
  the wallet will first automatically de-shield the required funds to a fresh ephemeral 
  transparent address, and then will make a second fully-transparent transaction sending
  the funds to the eventual recipient that is not linkable via on-chain information to any 
  other transaction in the  user's wallet.
- As part of adding ZIP 320 support, the SDK now also provides full support for recovering
  transparent transaction history. Prior to this release, only transactions belonging to the
  wallet that contained either some shielded component OR a member of the current
  transparent UTXO set were included in transaction history.

### Changed
- Migrated to Rust 1.80.0.
- `Synchronizer.proposeTransfer` now supports TEX addresses (ZIP 320).
- Internal transactions-enhancing logic has changed to support the history of transactions made to TEX addresses 

### Added
- `Synchronizer.isValidTexAddr` which checks whether the given address is a valid ZIP 320 TEX address
- `Synchronizer.exchangeRateUsd` is a `StateFlow` containing the latest USD/ZEC
  exchange rate, along with the `Instant` it was fetched. It can be initialized
  and refreshed by calling `Synchronizer.refreshExchangeRateUsd()`.
- `ZatoshiExt.toFiatString` is now a public function
- `Synchronizer.getFastestServers([LightWalletEndpoint])` is a flow that measures connections to given endpoints and
  returns the three fastest ones
- `Synchronizer.getTAddressTransactions` returns all the transactions for a given t-address over the given range

### Changed
- Checkpoints update

## [2.1.3] - 2024-08-08

### Changed
- The fetch UTXOs action is now hooked up at the beginning of every scanning phase of the block synchronization logic 
  instead of being called every 1000 blocks together with shielded transactions enhancing. It uses 
  `fullyScannedHeight` as its lower bound.
- The fetch UTXOs action reports `FetchUtxosException` to the wrapping `onProcessorErrorHandler` or 
  `onCriticalErrorHandler` in case any error occurs 
- The internal `CompactBlockProcessor.SYNC_BATCH_SIZE` has changed. Block synchronization logic now works above 
  batch of blocks with size 1000 blocks instead of just 100 blocks, except the Zcash sandblasting period in which 
  batch size of 100 blocks is still used.
- The internal `FileCompactBlockRepository.BLOCKS_METADATA_BUFFER_SIZE` constant has been raised from 10 to 1000 to 
  match the block synchronization batch size. 
- The overall speed-up of the entire block synchronization logic, thanks to the both mentioned synchronization 
  improvements above is about 50% out of the Zcash sandblasting period. There is still some improvement in the 
  sandblasting period.
- Checkpoints update

### Fixed
- `Synchronizer.refreshUtxos(account: Account, since: BlockHeight)` now correctly uses the `since` parameter in the 
  underlying logic and fetches UTXOs from that height

## [2.1.2] - 2024-07-16

### Added
- `SdkSynchronizer.closeFlow()` is a Flow-providing version of `Synchronizer.close()`. It safely closes the 
  Synchronizer together with the related components.
- `WalletCoordinator.deleteSdkDataFlow` is a Flow-providing function that deletes all the persisted data in the SDK 
  (databases associated with the wallet, all compact blocks, and data derived from those blocks) but preserves the 
  wallet secrets.

### Changed
- The Android SDK target API level has been updated to version 34
- `ZecString` and `Zatoshi` APIs now handle `MonetarySeparators` with the same grouping and decimal characters
- Checkpoints update

### Fixed
- `MonetarySeparators` API does not signal an unsupported state to clients if used on a device with Locale with the 
 same decimal and grouping separators. Instead, it will just omit the grouping separator.

## [2.1.1] - 2024-04-23

### Changed
- The SDK components no longer contain logging statements in the release build
- `safelyConvertToBigDecimal()` API from `CurrencyFormatter.kt` now expects decimal separator Char on input
- Gradle 8.7
- Android Gradle Plugin 8.3.0
- Kotlin 1.9.23
- Other dependencies update
- Checkpoints update

## [2.1.0] - 2024-04-09

### Added
- The Orchard support has been finished, and the SDK now fully supports sending and receiving funds on the Orchard 
  addresses

### Fixed
- SDK release 1.11.0-beta01 documented that `Synchronizer.new` would throw an
  exception indicating that an internal migration requires the wallet seed, if
  called with `null`. This has been unintentionally broken the entire time: the
  handling logic for this case was accidentally removed shortly after it was
  added. The SDK now correctly throws `InitializeException.SeedRequired`.

### Changed
- `Synchronizer.refreshAllBalances` now refreshes the Orchard balances as well
- The SDK uses ZIP-317 fee system internally
- `ZcashSdk.MINERS_FEE` has been deprecated, and will be removed in 2.1.x
- `ZecSend` data class now provides `Proposal?` object initiated using `Synchronizer.proposeTransfer`
- Wallet initialization using `Synchronizer.new` now could throw a new `SeedNotRelevant` exception when the provided 
  seed is not relevant to any of the derived accounts in the wallet database
- Checkpoints update

## [2.0.7] - 2024-03-08

### Fixed
- `Synchronizer.sendToAddress` and `Synchronizer.shieldFunds` now throw an
  exception if the created transaction successfully reaches `lightwalletd` but
  fails to reach its backing full node's mempool.

### Changed
- `WalletBalance` now contains new fields `changePending` and `valuePending`. Fields `total` and `pending` are 
  still provided. See more in the class documentation 
  `sdk-lib/src/main/java/cash/z/ecc/android/sdk/model/WalletBalance.kt`
- `Synchronizer.transparentBalances: WalletBalance` to `Synchronizer.transparentBalance: Zatoshi`
- `WalletSnapshot.transparentBalance: WalletBalance` to `WalletSnapshot.transparentBalance: Zatoshi`
- `Memo.MAX_MEMO_LENGTH_BYTES` is now available in public API
- `Synchronizer.sendToAddress` and `Synchronizer.shieldFunds` have been
  deprecated, and will be removed in 2.1.x (which will create multiple
  transactions at once for some recipients).

### Added
- APIs that enable constructing a proposal for transferring or shielding funds,
  and then creating transactions from a proposal. The intermediate proposal can
  be used to determine the required fee, before committing to producing
  transactions.
  - `Synchronizer.proposeTransfer`
  - `Synchronizer.proposeShielding`
  - `Synchronizer.createProposedTransactions`
- `WalletBalanceFixture` class with mock values that are supposed to be used only for testing purposes 
- `Memo.countLength(memoString: String)` to count memo length in bytes
- `PersistableWallet.toSafeString` is a safe alternative for the regular [toString] function that prints only 
  non-sensitive parts
- `Synchronizer.validateServerEndpoint` this function checks whether the provided server endpoint is valid. 
  The validation is based on comparing:
  * network type
  * sapling activation height
  * consensus branch id

## [2.0.6] - 2024-01-30

### Fixed
- In 2.0.5, `Synchronizer.shieldFunds` always returned an error due to a crash
  on the Rust side. This release fixes the underlying bug.

## [2.0.5] - 2024-01-30

### Added
- `cash.z.ecc.android.sdk.model.Proposal` (currently unused in the public API).
- System tracing to `CompactBlockProcessor` and the Rust backend.

### Changed
- Migrated to NDK 26.1.10909125 and Rust 1.75.0.
- The wallet balances are now updated immediately upon synchronizer start.
- Existing wallets will now only fetch the most recent subtree roots, improving
  synchronizer startup times.
- Performance of block scanning and `SdkSynchronizer.refreshAllBalances` has
  been improved.
- `WalletAddressFixture` fixture properties have been updated

### Fixed
- The transparent wallet balance `StateFlow` now shows the total transparent
  balance in the wallet, instead of the balance of the default address. It also
  now treats all zero-conf balance as available.

### Removed
- `SdkSynchronizer.refreshSaplingBalance` and
  `SdkSynchronizer.refreshTransparentBalance`
  (use `SdkSynchronizer.refreshAllBalances` instead).

## [2.0.4] - 2024-01-08

### Added
- `TransactionOverview.txIdString()` to provide a readable transaction ID to SDK-consuming apps
- `MonetarySeparators.current(locale: Locale? = null)` now accepts `Locale` on input to force separators locale. If 
  no value is provided, the default one is used. 

### Removed
- `LightWalletEndpointExt` and its functions and variables were removed from the SDK's public APIs entirely. It's 
  preserved only for testing and wallet Demo app purposes. The calling wallet app should provide its own 
  `LightWalletEndpoint` instance within `PersistableWallet` or `SdkSynchronizer` APIs.

### Changed
- Gradle 8.5
- Kotlin 1.9.21
- Other dependency update
- Checkpoints update

### Removed
- Several internally unused exceptions from `Exceptions.kt`

## [2.0.3] - 2023-11-08

### Added
- `Synchronizer.getExistingDataDbFilePath` public API to check and provide file path to the existing data database 
  file or throws [InitializeException.MissingDatabaseException] if the database doesn't exist yet. See #1292.

### Changed
- `CompactBlockProcessor` switched internally from balance and progress FFIs to wallet summary FFI APIs. This change 
  brings a block synchronization speed up. No action is required on the client side. See #1282.
- Checkpoints update

## [2.0.2] - 2023-10-20

### Fixed
- Incorrect note deduplication in the `v_transactions` database view: This is a fix in the Rust layer. The amount 
  sent in the transaction was incorrectly reported even though the actual amount was correctly sent. Now, clients 
  should see the amount they expect to see.

### Changed
- Checkpoints update

## [2.0.1] - 2023-10-02

### Changed
- `PersistableWallet` API provides a new `endpoint` parameter of type `LightWalletEndpoint`, which could be used for 
  the Lightwalletd server customization. The new parameter is part of PersistableWallet persistence. The SDK handles 
  the persistence migration internally.
- The **1_000** Zatoshi fee proposed in ZIP-313 is deprecated now, so the minimum is **10_000** Zatoshi, defined in 
  ZIP-317—the `ZcashSdk.MINERS_FEE` now returns the correct value as described above. Note that the actual fee is 
  handled in a rust layer.
- Adopted the latest Bip39 library v1.0.6

## [2.0.0] - 2023-09-25

## [2.0.0-rc.4] - 2023-09-22

### Fixed
Transparent balance is now correctly updated after a shielding transaction is
created, instead of only once the transaction is mined.

## [2.0.0-rc.3] - 2023-09-21

### Fixed
The Kotlin layer of the SDK now correctly matches the Rust layer `PrevHashMismatch` exception with `ContinuityError` 
and triggers rewind action. 

## [2.0.0-rc.2] - 2023-09-20

### Changed
- Some of the `TransactionOverview` class parameters changed:
  - `id` was removed
  - `index` is nullable
  - `feePaid` is nullable
  - `blockTimeEpochSeconds` is nullable

### Removed
- Block heights are absolute, not relative. Thus, these two operations above the `BlockHeight` object were removed:
  - `plus(other: BlockHeight): BlockHeight`
  - `minus(other: BlockHeight): BlockHeight`

## [2.0.0-rc.1] - 2023-09-12

### Notable Changes

- `CompactBlockProcessor` now processes compact blocks from the lightwalletd
  server using the **Spend-before-Sync** algorithm, which allows scanning of
  wallet blocks to be performed in arbitrary order and optimized to make it
  possible to spend received notes without waiting for synchronization to be
  complete. This feature shortens the time until a wallet's spendable balance
  can be used.
- The block synchronization mechanism is additionally about one-third faster
  thanks to an optimized `CompactBlockProcessor.SYNC_BATCH_SIZE` (issue **#1206**).

### Removed
- `CompactBlockProcessor.ProcessorInfo.lastSyncHeight` no longer had a
  well-defined meaning after implementation of the **SpendBeforeSync**
  synchronization algorithm and has been removed.
  `CompactBlockProcessor.ProcessorInfo.overallSyncRange` provides related
  information.
- `CompactBlockProcessor.ProcessorInfo.isSyncing`. Use `Synchronizer.status` instead.
- `CompactBlockProcessor.ProcessorInfo.syncProgress`. Use `Synchronizer.progress` instead.
- `alsoClearBlockCache` parameter from rewind functions of `Synchronizer` and
  `CompactBlockProcessor`, as it has no effect on the current behaviour of
  these functions.
- Internally, we removed access to the shared block table from the Kotlin
  layer, which resulted in eliminating these APIs:
  - `SdkSynchronizer.findBlockHash()`
  - `SdkSynchronizer.findBlockHashAsHex()`

### Changed
- `CompactBlockProcessor.quickRewind()` and `CompactBlockProcessor.rewindToNearestHeight()`
  now might fail due to internal changes in getting scanned height. Thus, these
  functions now return `Boolean` results.
- `Synchronizer.new()` and `PersistableWallet` APIs require a new
  `walletInitMode` parameter of type `WalletInitMode`, which describes wallet
  initialization mode. See related function and sealed class documentation.

### Fixed
- `Synchronizer.getMemos()` now correctly returns a flow of strings for sent
  and received transactions. Issue **#1154**.
- `CompactBlockProcessor` now triggers transaction polling while block
  synchronization is in progress as expected. Clients will be notified shortly
  after every new transaction is discovered via `Synchronizer.transactions`
  API. Issue **#1170**.

## [1.21.0-beta01]

Note: This is the last _1.x_ version release. The upcoming version _2.0_ brings the **Spend-before-Sync** feature,
which speeds up discovering the wallet's spendable balance.

### Changed
- Updated dependencies:
   - Gradle 8.3
   - AGP 8.1.1
   - Kotlin 1.9.10
   - Coroutines 1.7.3
   - Compose
   - AndroidX
   - gRPC/Protobuf
   - etc.
- Checkpoints

## 1.20.0-beta01
- The SDK internally migrated from `BackendExt` rust backend extension functions to more type-safe `TypesafeBackend`.
- `Synchronizer.getMemos()` now internally handles expected `RuntimeException` from the rust layer and transforms it
  in an empty string.

## 1.19.0-beta01
### Changed
- Adopted the latest Bip39 version 1.0.5

### Fixed
- `TransactionOverview` object returned with `SdkSynchronizer.transactions` now contains a correct `TransactionState.
  Pending` in case of the transaction is mined,but not fully confirmed.
- When the SDK internally works with a recently created transaction there was a moment in which could the transaction
  causes the SDK to crash, because of its invalid mined height. Fixed now.

## 1.18.0-beta01
- Synchronizer's functions `getUnifiedAddress`, `getSaplingAddress`, `getTransparentAddress`, and `refreshUtxos` now
  do not provide `Account.DEFAULT` value for the account argument. As accounts are not fully supported by the SDK
  yet, the caller should explicitly set Account.DEFAULT as the account argument to keep the same behavior.
- Gradle 8.1.1
- AGP 8.0.2

## 1.17.0-beta01
- Transparent fund balances are now displayed almost immediately
- Synchronization of shielded balances and transaction history is about 30% faster
- Disk space usage is reduced by about 90%
- `Synchronizer.status` has been simplified by combining `DOWNLOADING`, `VALIDATING`, and `SCANNING` states into a single `SYNCING` state.
- `Synchronizer.progress` now returns `Flow<PercentDecimal>` instead of `Flow<Int>`. PercentDecimal is a type-safe model. Use `PercentDecimal.toPercentage()` to get a number within 0-100% scale.
- `Synchronizer.clearedTransactions` has been renamed to `Synchronizer.transactions` and includes sent, received, and pending transactions.  Synchronizer APIs for listing sent, received, and pending transactions have been removed.  Clients can determine whether a transaction is sent, received, or pending by filtering the `TransactionOverview` objects returned by `Synchronizer.transactions`
- `Synchronizer.send()` and `shieldFunds()` are now `suspend` functions with `Long` return values representing the ID of the newly created transaction.  Errors are reported by thrown exceptions.
 - `DerivationTool` is now an interface, rather than an `object`, which makes it easier to inject alternative implementations into tests.  To adapt to the new API, replace calls to `DerivationTool.methodName()` with `DerivationTool.getInstance().methodName()`.
 - `DerivationTool` methods are no longer suspending, which should make it easier to call them in various situations.  Obtaining a `DerivationTool` instance via `DerivationTool.getInstance()` frontloads the need for a suspending call.
 - `DerivationTool.deriveUnifiedFullViewingKeys()` no longer has a default argument for `numberOfAccounts`.  Clients should now pass `DerivationTool.DEFAULT_NUMBER_OF_ACCOUNTS` as the value. Note that the SDK does not currently have proper support for multiple accounts.
 - The SDK's internals for connecting with librustzcash have been refactored to a separate Gradle module `backend-lib` (and therefore a separate artifact) which is a transitive dependency of the Zcash Android SDK.  SDK consumers that use Gradle dependency locks may notice this difference, but otherwise it should be mostly an invisible change.

## 1.16.0-beta01
(This version was only deployed as a snapshot and not released on Maven Central)
### Changed
 - The minimum supported version of Android is now API level 27.

## 1.15.0-beta01
### Changed
- A new package `sdk-incubator-lib` is now available as a public API.  This package contains experimental APIs that may be promoted to the SDK in the future.  The APIs in this package are not guaranteed to be stable, and may change at any time.
- `Synchronizer.refreshUtxos` now takes `Account` type as first parameter instead of transparent address of type
    `String`, and thus it downloads all UTXOs for the given account addresses. The Account object provides a default `0` index Account with `Account.DEFAULT`.

## 1.14.0-beta01
### Changed
 - The minimum supported version of Android is now API level 24.

## 1.13.0-beta01
### Changed
- The SDK's internal networking has been refactored to a separate Gradle module `lightwallet-client-lib` (and
  therefore a separate artifact) which is a transitive dependency of the Zcash Android SDK.
    - The `z.cash.ecc.android.sdk.model.LightWalletEndpoint` class has been moved to `co.electriccoin.lightwallet.client.model.LightWalletEndpoint`
    - The new networking module now provides a `LightWalletClient` for asynchronous calls.
    - Most unary calls respond with the new `Response` class and its subclasses. Streaming calls will be updated
      with the Response class later.
    - SDK clients should avoid using generated GRPC objects, as these are an internal implementation detail and are in process of being removed from the public API.  Any clients using GRPC objects will find these have been repackaged from `cash.z.wallet.sdk.rpc` to `cash.z.wallet.sdk.internal.rpc` to signal they are not a public API.

## 1.12.0-beta01
### Changed
 - `TransactionOverview`, `Transaction.Sent`, and `Transaction.Received` have `minedHeight` as a nullable field now.  This fixes a potential crash when fetching transactions when a transaction is in the mempool

## 1.11.0-beta01
### Added
- `cash.z.ecc.android.sdk`:
  - `Synchronizer.getUnifiedAddress`
  - `Synchronizer.getSaplingAddress`
  - `Synchronizer.isValidUnifiedAddr`
  - `Synchronizer.getMemos(TransactionOverview)`
  - `Synchronizer.getReceipients(TransactionOverview)`
- `cash.z.ecc.android.sdk.model`:
  - `Account`
  - `FirstClassByteArray`
  - `PendingTransaction`
  - `Transaction`
  - `UnifiedSpendingKey`
- `cash.z.ecc.android.sdk.tool`:
  - `DerivationTool.deriveUnifiedSpendingKey`
  - `DerivationTool.deriveUnifiedFullViewingKey`
  - `DerivationTool.deriveTransparentAccountPrivateKey`
  - `DerivationTool.deriveTransparentAddressFromAccountPrivateKey`
  - `DerivationTool.deriveUnifiedAddress`
  - `DerivationTool.deriveUnifiedFullViewingKeys`
  - `DerivationTool.validateUnifiedFullViewingKey`
    - Still unimplemented.
- `cash.z.ecc.android.sdk.type`:
  - `AddressType.Unified`
  - `UnifiedFullViewingKey`, representing a Unified Full Viewing Key as specified in
    [ZIP 316](https://zips.z.cash/zip-0316#encoding-of-unified-full-incoming-viewing-keys).

### Changed
- The following methods now take or return `UnifiedFullViewingKey` instead of
  `UnifiedViewingKey`:
    - `cash.z.ecc.android.sdk`:
      - `Initializer.Config.addViewingKey`
      - `Initializer.Config.importWallet`
      - `Initializer.Config.newWallet`
      - `Initializer.Config.setViewingKeys`
- `cash.z.ecc.android.sdk`:
  - `Synchronizer.Companion.new` now takes many of the arguments previously passed to `Initializer`. In addition, an optional `seed` argument is required for first-time initialization or if `Synchronizer.new` throws an exception indicating that an internal migration requires the wallet seed.  (This second case will be true the first time existing clients upgrade to this new version of the SDK).
  - `Synchronizer.new()` now returns an instance that implements the `Closeable` interface.  `Synchronizer.stop()` is effectively renamed to `Synchronizer.close()`
  - `Synchronizer` ensures that multiple instances cannot be running concurrently with the same network and alias
  - `Synchronizer.sendToAddress` now takes a `UnifiedSpendingKey` instead of an encoded
    Sapling extended spending key, and the `fromAccountIndex` argument is now implicit in
    the `UnifiedSpendingKey`.
  - `Synchronizer.shieldFunds` now takes a `UnifiedSpendingKey` instead of separately
    encoded Sapling and transparent keys.
  - `Synchronizer` methods that previously took an `Int` for account index now take an `Account` object
  - `Synchronizer.sendToAddress()` and `Synchronizer.shieldFunds()` return flows that can now be collected multiple times.  Prior versions of the SDK had a bug that could submit transactions multiple times if the flow was collected more than once.
- Updated dependencies:
  - Kotlin 1.7.21
  - AndroidX
  - etc.
- Updated checkpoints

### Removed
- `cash.z.ecc.android.sdk`:
  - `Initializer` (use `Synchronizer.new` instead)
  - `Synchronizer.start()` - Synchronizer is now started automatically when constructing a new instance.
  - `Synchronizer.getAddress` (use `Synchronizer.getUnifiedAddress` instead).
  - `Synchronizer.getShieldedAddress` (use `Synchronizer.getSaplingAddress` instead)
  - `Synchronizer.cancel`
  - `Synchronizer.cancelSpend`
- `cash.z.ecc.android.sdk.type.UnifiedViewingKey`
  - This type had a bug where the `extpub` field actually was storing a plain transparent
    public key, and not the extended public key as intended. This made it incompatible
    with ZIP 316.
- `cash.z.ecc.android.sdk.tool`:
  - `DerivationTool.deriveSpendingKeys` (use `DerivationTool.deriveUnifiedSpendingKey` instead)
  - `DerivationTool.deriveViewingKey` (use `DerivationTool.deriveUnifiedFullViewingKey` instead)
  - `DerivationTool.deriveTransparentAddress` (use `Synchronizer.getLegacyTransparentAddress` instead).
  - `DerivationTool.deriveTransparentAddressFromPrivateKey` (use `Synchronizer.getLegacyTransparentAddress` instead).
  - `DerivationTool.deriveTransparentAddressFromPublicKey` (use `Synchronizer.getLegacyTransparentAddress` instead).
  - `DerivationTool.deriveTransparentSecretKey` (use `DerivationTool.deriveUnifiedSpendingKey` instead).
  - `DerivationTool.deriveShieldedAddress`
  - `DerivationTool.deriveUnifiedViewingKeys` (use `DerivationTool.deriveUnifiedFullViewingKey` instead)
  - `DerivationTool.validateUnifiedViewingKey`

## Version 1.9.0-beta05
- The minimum version of Android supported is now API 21
- Fixed R8/ProGuard consumer rule, which eliminates a runtime crash for minified apps

## Version 1.9.0-beta04
- The SDK now stores sapling param files in `no_backup/co.electricoin.zcash` folder instead of the `cache/params`
  folder. Besides that, `SaplingParamTool` also does validation of downloaded sapling param file hash and size.
**No action required from client app**.

## Version 1.9.0-beta03
- No changes; this release is a test of a new deployment process

## Version 1.9.0-beta02
- The SDK now stores database files in `no_backup/co.electricoin.zcash` folder instead of the `database` folder. **No action required from client app**.

## Version 1.9.0-beta01
 - Split `ZcashNetwork` into `ZcashNetwork` and `LightWalletEndpoint` to decouple network and server configuration
 - Gradle 7.5.1
 - Updated checkpoints

## Version 1.8.0-beta01
- Enabled automated unit tests run on the CI server
- Added `BlockHeight` typesafe object to represent block heights
- Significantly reduced memory usage, fixing potential OutOfMemoryError during block download
- Kotlin 1.7.10
- Updated checkpoints

## Version 1.7.0-beta01
- Added `Zatoshi` typesafe object to represent amounts.
- Kotlin 1.7.0

## Version 1.6.0-beta01
- Updated checkpoints for Mainnet and Testnet
- Fix: SDK can now be used on Intel x86_64 emulators
- Prevent R8 warnings for apps consuming the SDK

## Version 1.5.0-beta01
- New: Transactions can be created after NU5 activation.
- New: Support for receiving v5 transactions.
- Known issues: The SDK will not run on Intel 64-bit API 31+ emulators.  Workarounds include: testing on a physical device, using an older 32-bit API version Intel emulator, or using an ARM emulator.

## Version 1.4.0-beta01
- Main entrypoint to the SDK has changed.  See [MIGRATIONS.md](MIGRATIONS.md)
- The minimum version of Android supported is now API 19
- Updated checkpoints for Mainnet and Testnet
- Internal bugfixes around concurrent access to resources, which could cause transient failures and data corruption
- Added ProGuard rules so that SDK clients can use R8 to shrink their apps
- Updated dependencies, including Kotlin 1.6.21, Coroutines 1.6.1, GRPC 1.46.0, Okio 3.1.0, NDK 23
- Known issues: The SDK will not run on Intel 64-bit API 31+ emulators.  Workarounds include: testing on a physical device, using an older 32-bit API version Intel emulator, or using an ARM emulator.

## Version 1.3.0-beta20
- New: Updated checkpoints for Mainnet and Testnet

## Version 1.3.0-beta19
- New: Updated checkpoints for Mainnet and Testnet
- Fix: Repackaged internal classes to a new `internal` package name
- Fix: Testnet checkpoints have been corrected
- Updated dependencies

## Version 1.3.0-beta18
- Fix: Corrected logic when calculating birthdates for wallets with zero received notes.

## Version 1.3.0-beta17
- Fix: Autoshielding confirmation count error so funds are available after 10 confirmations.
- New: Allow developers to enable Rust logs.
- New: Accept GZIP compression from lightwalletd.
- New: Reduce the UTXO retry time.

## Version 1.3.0-beta16
- Fix: Gracefully handle failures while fetching UTXOs.
- New: Expose StateFlows for balances.
- New: Make it easier to subscribe to transactions.
- New: Cleanup default logs.
- New: Convenience functions for WalletBalance objects.

## Version 1.3.0-beta15
- Fix: Increase reconnection attempts on failed app restart.
- New: Updated checkpoints for testnet and mainnet.

## Version 1.3.0-beta14
- New: Add separate flows for sapling, orchard and tranparent balances.
- Fix: Continue troubleshooting and fixing server disconnects.
- Updated dependencies.

## Version 1.3.0-beta12
- New: Expose network height as StateFlow.
- Fix: Reconnect to lightwalletd when a service exception occurs.

## Version 1.3.0-beta11
- Fix: Remove unused flag that was breaking new wallet creation for some wallets.

## Version 1.3.0-beta10
- Fix: Make it safe to call the new prepare function more than once.

## Version 1.3.0-beta09
- New: Add quick rewind feature, which makes it easy to rescan blocks after an upgrade.
- Fix: Repair complex data migration bug that caused crashes on upgrades.

## Version 1.3.0-beta08
- Fix: Disable librustzcash logs by default.

## Version 1.3.0-beta07
- Fix: Address issues with key migration, allowing wallets to reset viewing keys, when needed.

## Version 1.3.0-beta06
- Fix: Repair publishing so that AARs work on Windows machines [issue #222].
- Fix: Incorrect BranchId on 32-bit devics [issue #224].
- Fix: Rescan should not go beyond the wallet checkpoint.
- New: Drop Android Jetifier since it is no longer used.
- Updated checkpoints, improved tests (added Test Suites) and better error messages.

## Version 1.3.0-beta05
- Major: Consolidate product flavors into one library for the SDK instead of two.
- Major: Integrates with latest Librustzcash including full Data Access API support.
- Major: Move off of JCenter and onto Maven Central.
- New: Adds Ktlint [Credit: @nighthawk24]
- Fix: Added SaplingParamTool and ability to clear param files from cache [Credit: @herou]
- New: Added responsible disclosure document for vulnerabilities [Credit: @zebambam]
- New: UnifiedViewingKey concept.
- New: Adds support for autoshielding, including database migrations.
- New: Adds basic support for UTXOs, including refresh during scan.
- New: Support the ability to wipe all sqlite data and rebuild from keys.
- New: Switches to ZOMG lightwalletd instances.
- Fix: Only notify subscribers when a new block is detected.
- New: Add scan metrics and callbacks for apps to measure performance.
- Fix: Improve error handling and surface critical Initialization errors.
- New: Adds cleanup and removal of failed transactions.
- New: Improved logic for determining the wallet birthday.
- New: Add the ability to rewind and rescan blocks.
- New: Better safeguards against testnet v mainnet data contamination.
- New: Improved troubleshooting of ungraceful shutdowns.
- Docs: Update README to draw attention to the demo app.
- New: Expose transaction count.
- New: Derive sapling activation height from the active network.
- New: Latest checkpoints for mainnet and testnet.

## Version 1.2.1-beta04
- New: Updated to latest versions of grpc, grpc-okhttp and protoc
- Fix: Addresses root issue of Android 11 crash on SSL sockets

## Version 1.2.1-beta03
- New: Implements ZIP-313, reducing the default fee from 10,000 to 1,000 zats.
- Fix: 80% reduction in build warnings from 90 -> 18 and improved docs [Credit: @herou].

## Version 1.2.1-beta02
- New: Improve birthday configuration and config functions.
- Fix: Broken layout in demo app transaction list.

## Version 1.2.1-beta01
- New: Added latest checkpoints for testnet and mainnet.
- New: Added display name for Canopy.
- New: Update to the latest lightwalletd service definition.
- Fix: Convert Initializer.Builder to Initializer.Config to simplify the constructors.

## Version 1.2.0-beta01
- New: Added ability to erase initializer data.
- Fix: Updated to latest librustzcash, fixing send functionality on Canopy.

## Version 1.1.0-beta10
- New: Modified visibility on a few things to facilitate partner integrations.

## Version 1.1.0-beta08
- Fix: Publishing has been corrected by jcenter's support team.
- New: Minor improvement to initializer

## Version 1.1.0-beta05
- New: Synchronizer can now be started with just a viewing key.
- New: Initializer improvements.
- New: Added tool for loading checkpoints.
- New: Added tool for deriving keys and addresses, statically.
- New: Updated and revamped the demo apps.
- New: Added a bit more (unofficial) t-addr support.
- Fix: Broken testnet demo app.
- Fix: Publishing configuration.

## Version 1.1.0-beta04
- New: Add support for canopy on testnet.
- New: Change the default lightwalletd server.
- New: Add lightwalletd service for fetching t-addr transactions.
- New: prove the concept of local RPC via protobufs.
- New: Iterate on the demo app.
- New: Added new checkpoints.
- Fix: Minor enhancements.

## Version 1.1.0-beta03
- New: Add robust support for transaction cancellation.
- New: Update to latest version of librustzcash.
- New: Expand test support.
- New: Improve and simplify intialization.
- New: Flag when rust is running in debug mode, causing a 10X slow down.
- New: Contributing guidelines.
- Fix: Minor cleanup and improvements.<|MERGE_RESOLUTION|>--- conflicted
+++ resolved
@@ -6,11 +6,10 @@
 
 ## [Unreleased]
 
-<<<<<<< HEAD
 ###
-- `Synchronizer.getTorHttpClient` function added which now returns Ktors' `HttpClient` which does http requests over 
+- `Synchronizer.getTorHttpClient` function added which now returns Ktors' `HttpClient` which does http requests over
   Tor Network
-=======
+
 ## [2.3.1] - 2025-08-05
 
 ### Changed
@@ -18,7 +17,6 @@
 - [WalletCoordinator] now takes [isExchangeRateEnabled] as a constructor parameter
   - When set to `true`, exchange rate fetching will be enabled
   - When set to `false` or `null`, exchange rate fetching will be disabled
->>>>>>> 5b316a8a
 
 ## [2.3.0] - 2025-07-28
 
