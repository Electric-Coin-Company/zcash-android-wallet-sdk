--- conflicted
+++ resolved
@@ -7,10 +7,6 @@
 ## [Unreleased]
 
 ### Changed
-<<<<<<< HEAD
-- Migrated to Rust 1.80.0.
-- `Synchronizer.proposeTransfer` now supports TEX addresses (ZIP 320).
-=======
 - Several functions have been updated to accept `cash.z.ecc.android.sdk.model.Locale` instead of
   `cash.z.ecc.android.sdk.model.MonetarySeparators` as an argument. MonetarySeparators are derived from Locale now.
 - `FiatCurrencyConversion.toZatoshi`
@@ -59,7 +55,6 @@
 - Migrated to Rust 1.80.0.
 - `Synchronizer.proposeTransfer` now supports TEX addresses (ZIP 320).
 - Internal transactions-enhancing logic has changed to support the history of transactions made to TEX addresses 
->>>>>>> 6b2bb61e
 
 ### Added
 - `Synchronizer.isValidTexAddr` which checks whether the given address is a valid ZIP 320 TEX address
