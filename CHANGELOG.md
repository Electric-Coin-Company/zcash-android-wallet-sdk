# Changelog
All notable changes to this library will be documented in this file.

The format is based on [Keep a Changelog](https://keepachangelog.com/en/1.0.0/),
and this library adheres to [Semantic Versioning](https://semver.org/spec/v2.0.0.html).

## [Unreleased]

## [2.2.3] - 2024-09-09

### Changed
- Several functions have been updated to accept `cash.z.ecc.android.sdk.model.Locale` instead of
  `cash.z.ecc.android.sdk.model.MonetarySeparators` as an argument. MonetarySeparators are derived from Locale now.
- `FiatCurrencyConversion.toZatoshi`
- `Zatoshi.toFiatCurrencyState`
- `Zatoshi.toFiatString`
- `BigDecimal.convertFiatDecimalToFiatString`
- `Zatoshi.Companion.fromZecString`
<<<<<<< HEAD
- NDK version has been updated to `27.0.12077973`
- Android `compileSdkVersion` and `targetSdkVersion` has been updated to 35
=======
- `CompackBlockProcessor.calculatePollInterval` now uses a randomized poll interval to avoid exposing computation time
>>>>>>> 22abf780

### Added
- `Double?.convertUsdToZec` has been added as we are moving away from `BigDecimal` in favor of primitive types
- `Locale.getDefault()` has been added
- Transaction resubmission feature has been added to the CompactBlockProcessor's regular actions. This new action
  periodically checks unmined sent transactions that are still within their expiry window and resubmits them if
  there are any.

### Fixed
- Fastest Server calculation changed for estimated height

### Fixed
- Android 15 (SDK level 35) support added for 16 KB memory page size

## [2.2.2] - 2024-09-03

### Fixed
- Migrated to `zcash_client_sqlite 0.11.2` to remove use of a database feature
  that prevented use of Zashi on older devices.

### Changed
- Checkpoints update

## [2.2.1] - 2024-08-22

### Fixed
- A database migration misconfiguration that could result in problems with wallet
  initialization was fixed.

## [2.2.0] - 2024-08-22

This release adds several important new features:
- Currency exchange rates (currently just USD/ZEC) are now made available via the SDK.
  The exchange rate computed as the median of values provided by at least three separate
  cryptocurrency exchanges, and is fetched over Tor connections in order to avoid leaking
  the wallet's IP address to the exchanges.
- Sending to ZIP 320 (TEX) addresses is now supported. When sending to a ZIP 320 address,
  the wallet will first automatically de-shield the required funds to a fresh ephemeral 
  transparent address, and then will make a second fully-transparent transaction sending
  the funds to the eventual recipient that is not linkable via on-chain information to any 
  other transaction in the  user's wallet.
- As part of adding ZIP 320 support, the SDK now also provides full support for recovering
  transparent transaction history. Prior to this release, only transactions belonging to the
  wallet that contained either some shielded component OR a member of the current
  transparent UTXO set were included in transaction history.

### Changed
- Migrated to Rust 1.80.0.
- `Synchronizer.proposeTransfer` now supports TEX addresses (ZIP 320).
- Internal transactions-enhancing logic has changed to support the history of transactions made to TEX addresses 

### Added
- `Synchronizer.isValidTexAddr` which checks whether the given address is a valid ZIP 320 TEX address
- `Synchronizer.exchangeRateUsd` is a `StateFlow` containing the latest USD/ZEC
  exchange rate, along with the `Instant` it was fetched. It can be initialized
  and refreshed by calling `Synchronizer.refreshExchangeRateUsd()`.
- `ZatoshiExt.toFiatString` is now a public function
- `Synchronizer.getFastestServers([LightWalletEndpoint])` is a flow that measures connections to given endpoints and
  returns the three fastest ones
- `Synchronizer.getTAddressTransactions` returns all the transactions for a given t-address over the given range

### Changed
- Checkpoints update

## [2.1.3] - 2024-08-08

### Changed
- The fetch UTXOs action is now hooked up at the beginning of every scanning phase of the block synchronization logic 
  instead of being called every 1000 blocks together with shielded transactions enhancing. It uses 
  `fullyScannedHeight` as its lower bound.
- The fetch UTXOs action reports `FetchUtxosException` to the wrapping `onProcessorErrorHandler` or 
  `onCriticalErrorHandler` in case any error occurs 
- The internal `CompactBlockProcessor.SYNC_BATCH_SIZE` has changed. Block synchronization logic now works above 
  batch of blocks with size 1000 blocks instead of just 100 blocks, except the Zcash sandblasting period in which 
  batch size of 100 blocks is still used.
- The internal `FileCompactBlockRepository.BLOCKS_METADATA_BUFFER_SIZE` constant has been raised from 10 to 1000 to 
  match the block synchronization batch size. 
- The overall speed-up of the entire block synchronization logic, thanks to the both mentioned synchronization 
  improvements above is about 50% out of the Zcash sandblasting period. There is still some improvement in the 
  sandblasting period.
- Checkpoints update

### Fixed
- `Synchronizer.refreshUtxos(account: Account, since: BlockHeight)` now correctly uses the `since` parameter in the 
  underlying logic and fetches UTXOs from that height

## [2.1.2] - 2024-07-16

### Added
- `SdkSynchronizer.closeFlow()` is a Flow-providing version of `Synchronizer.close()`. It safely closes the 
  Synchronizer together with the related components.
- `WalletCoordinator.deleteSdkDataFlow` is a Flow-providing function that deletes all the persisted data in the SDK 
  (databases associated with the wallet, all compact blocks, and data derived from those blocks) but preserves the 
  wallet secrets.

### Changed
- The Android SDK target API level has been updated to version 34
- `ZecString` and `Zatoshi` APIs now handle `MonetarySeparators` with the same grouping and decimal characters
- Checkpoints update

### Fixed
- `MonetarySeparators` API does not signal an unsupported state to clients if used on a device with Locale with the 
 same decimal and grouping separators. Instead, it will just omit the grouping separator.

## [2.1.1] - 2024-04-23

### Changed
- The SDK components no longer contain logging statements in the release build
- `safelyConvertToBigDecimal()` API from `CurrencyFormatter.kt` now expects decimal separator Char on input
- Gradle 8.7
- Android Gradle Plugin 8.3.0
- Kotlin 1.9.23
- Other dependencies update
- Checkpoints update

## [2.1.0] - 2024-04-09

### Added
- The Orchard support has been finished, and the SDK now fully supports sending and receiving funds on the Orchard 
  addresses

### Fixed
- SDK release 1.11.0-beta01 documented that `Synchronizer.new` would throw an
  exception indicating that an internal migration requires the wallet seed, if
  called with `null`. This has been unintentionally broken the entire time: the
  handling logic for this case was accidentally removed shortly after it was
  added. The SDK now correctly throws `InitializeException.SeedRequired`.

### Changed
- `Synchronizer.refreshAllBalances` now refreshes the Orchard balances as well
- The SDK uses ZIP-317 fee system internally
- `ZcashSdk.MINERS_FEE` has been deprecated, and will be removed in 2.1.x
- `ZecSend` data class now provides `Proposal?` object initiated using `Synchronizer.proposeTransfer`
- Wallet initialization using `Synchronizer.new` now could throw a new `SeedNotRelevant` exception when the provided 
  seed is not relevant to any of the derived accounts in the wallet database
- Checkpoints update

## [2.0.7] - 2024-03-08

### Fixed
- `Synchronizer.sendToAddress` and `Synchronizer.shieldFunds` now throw an
  exception if the created transaction successfully reaches `lightwalletd` but
  fails to reach its backing full node's mempool.

### Changed
- `WalletBalance` now contains new fields `changePending` and `valuePending`. Fields `total` and `pending` are 
  still provided. See more in the class documentation 
  `sdk-lib/src/main/java/cash/z/ecc/android/sdk/model/WalletBalance.kt`
- `Synchronizer.transparentBalances: WalletBalance` to `Synchronizer.transparentBalance: Zatoshi`
- `WalletSnapshot.transparentBalance: WalletBalance` to `WalletSnapshot.transparentBalance: Zatoshi`
- `Memo.MAX_MEMO_LENGTH_BYTES` is now available in public API
- `Synchronizer.sendToAddress` and `Synchronizer.shieldFunds` have been
  deprecated, and will be removed in 2.1.x (which will create multiple
  transactions at once for some recipients).

### Added
- APIs that enable constructing a proposal for transferring or shielding funds,
  and then creating transactions from a proposal. The intermediate proposal can
  be used to determine the required fee, before committing to producing
  transactions.
  - `Synchronizer.proposeTransfer`
  - `Synchronizer.proposeShielding`
  - `Synchronizer.createProposedTransactions`
- `WalletBalanceFixture` class with mock values that are supposed to be used only for testing purposes 
- `Memo.countLength(memoString: String)` to count memo length in bytes
- `PersistableWallet.toSafeString` is a safe alternative for the regular [toString] function that prints only 
  non-sensitive parts
- `Synchronizer.validateServerEndpoint` this function checks whether the provided server endpoint is valid. 
  The validation is based on comparing:
  * network type
  * sapling activation height
  * consensus branch id

## [2.0.6] - 2024-01-30

### Fixed
- In 2.0.5, `Synchronizer.shieldFunds` always returned an error due to a crash
  on the Rust side. This release fixes the underlying bug.

## [2.0.5] - 2024-01-30

### Added
- `cash.z.ecc.android.sdk.model.Proposal` (currently unused in the public API).
- System tracing to `CompactBlockProcessor` and the Rust backend.

### Changed
- Migrated to NDK 26.1.10909125 and Rust 1.75.0.
- The wallet balances are now updated immediately upon synchronizer start.
- Existing wallets will now only fetch the most recent subtree roots, improving
  synchronizer startup times.
- Performance of block scanning and `SdkSynchronizer.refreshAllBalances` has
  been improved.
- `WalletAddressFixture` fixture properties have been updated

### Fixed
- The transparent wallet balance `StateFlow` now shows the total transparent
  balance in the wallet, instead of the balance of the default address. It also
  now treats all zero-conf balance as available.

### Removed
- `SdkSynchronizer.refreshSaplingBalance` and
  `SdkSynchronizer.refreshTransparentBalance`
  (use `SdkSynchronizer.refreshAllBalances` instead).

## [2.0.4] - 2024-01-08

### Added
- `TransactionOverview.txIdString()` to provide a readable transaction ID to SDK-consuming apps
- `MonetarySeparators.current(locale: Locale? = null)` now accepts `Locale` on input to force separators locale. If 
  no value is provided, the default one is used. 

### Removed
- `LightWalletEndpointExt` and its functions and variables were removed from the SDK's public APIs entirely. It's 
  preserved only for testing and wallet Demo app purposes. The calling wallet app should provide its own 
  `LightWalletEndpoint` instance within `PersistableWallet` or `SdkSynchronizer` APIs.

### Changed
- Gradle 8.5
- Kotlin 1.9.21
- Other dependency update
- Checkpoints update

### Removed
- Several internally unused exceptions from `Exceptions.kt`

## [2.0.3] - 2023-11-08

### Added
- `Synchronizer.getExistingDataDbFilePath` public API to check and provide file path to the existing data database 
  file or throws [InitializeException.MissingDatabaseException] if the database doesn't exist yet. See #1292.

### Changed
- `CompactBlockProcessor` switched internally from balance and progress FFIs to wallet summary FFI APIs. This change 
  brings a block synchronization speed up. No action is required on the client side. See #1282.
- Checkpoints update

## [2.0.2] - 2023-10-20

### Fixed
- Incorrect note deduplication in the `v_transactions` database view: This is a fix in the Rust layer. The amount 
  sent in the transaction was incorrectly reported even though the actual amount was correctly sent. Now, clients 
  should see the amount they expect to see.

### Changed
- Checkpoints update

## [2.0.1] - 2023-10-02

### Changed
- `PersistableWallet` API provides a new `endpoint` parameter of type `LightWalletEndpoint`, which could be used for 
  the Lightwalletd server customization. The new parameter is part of PersistableWallet persistence. The SDK handles 
  the persistence migration internally.
- The **1_000** Zatoshi fee proposed in ZIP-313 is deprecated now, so the minimum is **10_000** Zatoshi, defined in 
  ZIP-317—the `ZcashSdk.MINERS_FEE` now returns the correct value as described above. Note that the actual fee is 
  handled in a rust layer.
- Adopted the latest Bip39 library v1.0.6

## [2.0.0] - 2023-09-25

## [2.0.0-rc.4] - 2023-09-22

### Fixed
Transparent balance is now correctly updated after a shielding transaction is
created, instead of only once the transaction is mined.

## [2.0.0-rc.3] - 2023-09-21

### Fixed
The Kotlin layer of the SDK now correctly matches the Rust layer `PrevHashMismatch` exception with `ContinuityError` 
and triggers rewind action. 

## [2.0.0-rc.2] - 2023-09-20

### Changed
- Some of the `TransactionOverview` class parameters changed:
  - `id` was removed
  - `index` is nullable
  - `feePaid` is nullable
  - `blockTimeEpochSeconds` is nullable

### Removed
- Block heights are absolute, not relative. Thus, these two operations above the `BlockHeight` object were removed:
  - `plus(other: BlockHeight): BlockHeight`
  - `minus(other: BlockHeight): BlockHeight`

## [2.0.0-rc.1] - 2023-09-12

### Notable Changes

- `CompactBlockProcessor` now processes compact blocks from the lightwalletd
  server using the **Spend-before-Sync** algorithm, which allows scanning of
  wallet blocks to be performed in arbitrary order and optimized to make it
  possible to spend received notes without waiting for synchronization to be
  complete. This feature shortens the time until a wallet's spendable balance
  can be used.
- The block synchronization mechanism is additionally about one-third faster
  thanks to an optimized `CompactBlockProcessor.SYNC_BATCH_SIZE` (issue **#1206**).

### Removed
- `CompactBlockProcessor.ProcessorInfo.lastSyncHeight` no longer had a
  well-defined meaning after implementation of the **SpendBeforeSync**
  synchronization algorithm and has been removed.
  `CompactBlockProcessor.ProcessorInfo.overallSyncRange` provides related
  information.
- `CompactBlockProcessor.ProcessorInfo.isSyncing`. Use `Synchronizer.status` instead.
- `CompactBlockProcessor.ProcessorInfo.syncProgress`. Use `Synchronizer.progress` instead.
- `alsoClearBlockCache` parameter from rewind functions of `Synchronizer` and
  `CompactBlockProcessor`, as it has no effect on the current behaviour of
  these functions.
- Internally, we removed access to the shared block table from the Kotlin
  layer, which resulted in eliminating these APIs:
  - `SdkSynchronizer.findBlockHash()`
  - `SdkSynchronizer.findBlockHashAsHex()`

### Changed
- `CompactBlockProcessor.quickRewind()` and `CompactBlockProcessor.rewindToNearestHeight()`
  now might fail due to internal changes in getting scanned height. Thus, these
  functions now return `Boolean` results.
- `Synchronizer.new()` and `PersistableWallet` APIs require a new
  `walletInitMode` parameter of type `WalletInitMode`, which describes wallet
  initialization mode. See related function and sealed class documentation.

### Fixed
- `Synchronizer.getMemos()` now correctly returns a flow of strings for sent
  and received transactions. Issue **#1154**.
- `CompactBlockProcessor` now triggers transaction polling while block
  synchronization is in progress as expected. Clients will be notified shortly
  after every new transaction is discovered via `Synchronizer.transactions`
  API. Issue **#1170**.

## [1.21.0-beta01]

Note: This is the last _1.x_ version release. The upcoming version _2.0_ brings the **Spend-before-Sync** feature,
which speeds up discovering the wallet's spendable balance.

### Changed
- Updated dependencies:
   - Gradle 8.3
   - AGP 8.1.1
   - Kotlin 1.9.10
   - Coroutines 1.7.3
   - Compose
   - AndroidX
   - gRPC/Protobuf
   - etc.
- Checkpoints

## 1.20.0-beta01
- The SDK internally migrated from `BackendExt` rust backend extension functions to more type-safe `TypesafeBackend`.
- `Synchronizer.getMemos()` now internally handles expected `RuntimeException` from the rust layer and transforms it
  in an empty string.

## 1.19.0-beta01
### Changed
- Adopted the latest Bip39 version 1.0.5

### Fixed
- `TransactionOverview` object returned with `SdkSynchronizer.transactions` now contains a correct `TransactionState.
  Pending` in case of the transaction is mined,but not fully confirmed.
- When the SDK internally works with a recently created transaction there was a moment in which could the transaction
  causes the SDK to crash, because of its invalid mined height. Fixed now.

## 1.18.0-beta01
- Synchronizer's functions `getUnifiedAddress`, `getSaplingAddress`, `getTransparentAddress`, and `refreshUtxos` now
  do not provide `Account.DEFAULT` value for the account argument. As accounts are not fully supported by the SDK
  yet, the caller should explicitly set Account.DEFAULT as the account argument to keep the same behavior.
- Gradle 8.1.1
- AGP 8.0.2

## 1.17.0-beta01
- Transparent fund balances are now displayed almost immediately
- Synchronization of shielded balances and transaction history is about 30% faster
- Disk space usage is reduced by about 90%
- `Synchronizer.status` has been simplified by combining `DOWNLOADING`, `VALIDATING`, and `SCANNING` states into a single `SYNCING` state.
- `Synchronizer.progress` now returns `Flow<PercentDecimal>` instead of `Flow<Int>`. PercentDecimal is a type-safe model. Use `PercentDecimal.toPercentage()` to get a number within 0-100% scale.
- `Synchronizer.clearedTransactions` has been renamed to `Synchronizer.transactions` and includes sent, received, and pending transactions.  Synchronizer APIs for listing sent, received, and pending transactions have been removed.  Clients can determine whether a transaction is sent, received, or pending by filtering the `TransactionOverview` objects returned by `Synchronizer.transactions`
- `Synchronizer.send()` and `shieldFunds()` are now `suspend` functions with `Long` return values representing the ID of the newly created transaction.  Errors are reported by thrown exceptions.
 - `DerivationTool` is now an interface, rather than an `object`, which makes it easier to inject alternative implementations into tests.  To adapt to the new API, replace calls to `DerivationTool.methodName()` with `DerivationTool.getInstance().methodName()`.
 - `DerivationTool` methods are no longer suspending, which should make it easier to call them in various situations.  Obtaining a `DerivationTool` instance via `DerivationTool.getInstance()` frontloads the need for a suspending call.
 - `DerivationTool.deriveUnifiedFullViewingKeys()` no longer has a default argument for `numberOfAccounts`.  Clients should now pass `DerivationTool.DEFAULT_NUMBER_OF_ACCOUNTS` as the value. Note that the SDK does not currently have proper support for multiple accounts.
 - The SDK's internals for connecting with librustzcash have been refactored to a separate Gradle module `backend-lib` (and therefore a separate artifact) which is a transitive dependency of the Zcash Android SDK.  SDK consumers that use Gradle dependency locks may notice this difference, but otherwise it should be mostly an invisible change.

## 1.16.0-beta01
(This version was only deployed as a snapshot and not released on Maven Central)
### Changed
 - The minimum supported version of Android is now API level 27.

## 1.15.0-beta01
### Changed
- A new package `sdk-incubator-lib` is now available as a public API.  This package contains experimental APIs that may be promoted to the SDK in the future.  The APIs in this package are not guaranteed to be stable, and may change at any time.
- `Synchronizer.refreshUtxos` now takes `Account` type as first parameter instead of transparent address of type
    `String`, and thus it downloads all UTXOs for the given account addresses. The Account object provides a default `0` index Account with `Account.DEFAULT`.

## 1.14.0-beta01
### Changed
 - The minimum supported version of Android is now API level 24.

## 1.13.0-beta01
### Changed
- The SDK's internal networking has been refactored to a separate Gradle module `lightwallet-client-lib` (and
  therefore a separate artifact) which is a transitive dependency of the Zcash Android SDK.
    - The `z.cash.ecc.android.sdk.model.LightWalletEndpoint` class has been moved to `co.electriccoin.lightwallet.client.model.LightWalletEndpoint`
    - The new networking module now provides a `LightWalletClient` for asynchronous calls.
    - Most unary calls respond with the new `Response` class and its subclasses. Streaming calls will be updated
      with the Response class later.
    - SDK clients should avoid using generated GRPC objects, as these are an internal implementation detail and are in process of being removed from the public API.  Any clients using GRPC objects will find these have been repackaged from `cash.z.wallet.sdk.rpc` to `cash.z.wallet.sdk.internal.rpc` to signal they are not a public API.

## 1.12.0-beta01
### Changed
 - `TransactionOverview`, `Transaction.Sent`, and `Transaction.Received` have `minedHeight` as a nullable field now.  This fixes a potential crash when fetching transactions when a transaction is in the mempool

## 1.11.0-beta01
### Added
- `cash.z.ecc.android.sdk`:
  - `Synchronizer.getUnifiedAddress`
  - `Synchronizer.getSaplingAddress`
  - `Synchronizer.isValidUnifiedAddr`
  - `Synchronizer.getMemos(TransactionOverview)`
  - `Synchronizer.getReceipients(TransactionOverview)`
- `cash.z.ecc.android.sdk.model`:
  - `Account`
  - `FirstClassByteArray`
  - `PendingTransaction`
  - `Transaction`
  - `UnifiedSpendingKey`
- `cash.z.ecc.android.sdk.tool`:
  - `DerivationTool.deriveUnifiedSpendingKey`
  - `DerivationTool.deriveUnifiedFullViewingKey`
  - `DerivationTool.deriveTransparentAccountPrivateKey`
  - `DerivationTool.deriveTransparentAddressFromAccountPrivateKey`
  - `DerivationTool.deriveUnifiedAddress`
  - `DerivationTool.deriveUnifiedFullViewingKeys`
  - `DerivationTool.validateUnifiedFullViewingKey`
    - Still unimplemented.
- `cash.z.ecc.android.sdk.type`:
  - `AddressType.Unified`
  - `UnifiedFullViewingKey`, representing a Unified Full Viewing Key as specified in
    [ZIP 316](https://zips.z.cash/zip-0316#encoding-of-unified-full-incoming-viewing-keys).

### Changed
- The following methods now take or return `UnifiedFullViewingKey` instead of
  `UnifiedViewingKey`:
    - `cash.z.ecc.android.sdk`:
      - `Initializer.Config.addViewingKey`
      - `Initializer.Config.importWallet`
      - `Initializer.Config.newWallet`
      - `Initializer.Config.setViewingKeys`
- `cash.z.ecc.android.sdk`:
  - `Synchronizer.Companion.new` now takes many of the arguments previously passed to `Initializer`. In addition, an optional `seed` argument is required for first-time initialization or if `Synchronizer.new` throws an exception indicating that an internal migration requires the wallet seed.  (This second case will be true the first time existing clients upgrade to this new version of the SDK).
  - `Synchronizer.new()` now returns an instance that implements the `Closeable` interface.  `Synchronizer.stop()` is effectively renamed to `Synchronizer.close()`
  - `Synchronizer` ensures that multiple instances cannot be running concurrently with the same network and alias
  - `Synchronizer.sendToAddress` now takes a `UnifiedSpendingKey` instead of an encoded
    Sapling extended spending key, and the `fromAccountIndex` argument is now implicit in
    the `UnifiedSpendingKey`.
  - `Synchronizer.shieldFunds` now takes a `UnifiedSpendingKey` instead of separately
    encoded Sapling and transparent keys.
  - `Synchronizer` methods that previously took an `Int` for account index now take an `Account` object
  - `Synchronizer.sendToAddress()` and `Synchronizer.shieldFunds()` return flows that can now be collected multiple times.  Prior versions of the SDK had a bug that could submit transactions multiple times if the flow was collected more than once.
- Updated dependencies:
  - Kotlin 1.7.21
  - AndroidX
  - etc.
- Updated checkpoints

### Removed
- `cash.z.ecc.android.sdk`:
  - `Initializer` (use `Synchronizer.new` instead)
  - `Synchronizer.start()` - Synchronizer is now started automatically when constructing a new instance.
  - `Synchronizer.getAddress` (use `Synchronizer.getUnifiedAddress` instead).
  - `Synchronizer.getShieldedAddress` (use `Synchronizer.getSaplingAddress` instead)
  - `Synchronizer.cancel`
  - `Synchronizer.cancelSpend`
- `cash.z.ecc.android.sdk.type.UnifiedViewingKey`
  - This type had a bug where the `extpub` field actually was storing a plain transparent
    public key, and not the extended public key as intended. This made it incompatible
    with ZIP 316.
- `cash.z.ecc.android.sdk.tool`:
  - `DerivationTool.deriveSpendingKeys` (use `DerivationTool.deriveUnifiedSpendingKey` instead)
  - `DerivationTool.deriveViewingKey` (use `DerivationTool.deriveUnifiedFullViewingKey` instead)
  - `DerivationTool.deriveTransparentAddress` (use `Synchronizer.getLegacyTransparentAddress` instead).
  - `DerivationTool.deriveTransparentAddressFromPrivateKey` (use `Synchronizer.getLegacyTransparentAddress` instead).
  - `DerivationTool.deriveTransparentAddressFromPublicKey` (use `Synchronizer.getLegacyTransparentAddress` instead).
  - `DerivationTool.deriveTransparentSecretKey` (use `DerivationTool.deriveUnifiedSpendingKey` instead).
  - `DerivationTool.deriveShieldedAddress`
  - `DerivationTool.deriveUnifiedViewingKeys` (use `DerivationTool.deriveUnifiedFullViewingKey` instead)
  - `DerivationTool.validateUnifiedViewingKey`

## Version 1.9.0-beta05
- The minimum version of Android supported is now API 21
- Fixed R8/ProGuard consumer rule, which eliminates a runtime crash for minified apps

## Version 1.9.0-beta04
- The SDK now stores sapling param files in `no_backup/co.electricoin.zcash` folder instead of the `cache/params`
  folder. Besides that, `SaplingParamTool` also does validation of downloaded sapling param file hash and size.
**No action required from client app**.

## Version 1.9.0-beta03
- No changes; this release is a test of a new deployment process

## Version 1.9.0-beta02
- The SDK now stores database files in `no_backup/co.electricoin.zcash` folder instead of the `database` folder. **No action required from client app**.

## Version 1.9.0-beta01
 - Split `ZcashNetwork` into `ZcashNetwork` and `LightWalletEndpoint` to decouple network and server configuration
 - Gradle 7.5.1
 - Updated checkpoints

## Version 1.8.0-beta01
- Enabled automated unit tests run on the CI server
- Added `BlockHeight` typesafe object to represent block heights
- Significantly reduced memory usage, fixing potential OutOfMemoryError during block download
- Kotlin 1.7.10
- Updated checkpoints

## Version 1.7.0-beta01
- Added `Zatoshi` typesafe object to represent amounts.
- Kotlin 1.7.0

## Version 1.6.0-beta01
- Updated checkpoints for Mainnet and Testnet
- Fix: SDK can now be used on Intel x86_64 emulators
- Prevent R8 warnings for apps consuming the SDK

## Version 1.5.0-beta01
- New: Transactions can be created after NU5 activation.
- New: Support for receiving v5 transactions.
- Known issues: The SDK will not run on Intel 64-bit API 31+ emulators.  Workarounds include: testing on a physical device, using an older 32-bit API version Intel emulator, or using an ARM emulator.

## Version 1.4.0-beta01
- Main entrypoint to the SDK has changed.  See [MIGRATIONS.md](MIGRATIONS.md)
- The minimum version of Android supported is now API 19
- Updated checkpoints for Mainnet and Testnet
- Internal bugfixes around concurrent access to resources, which could cause transient failures and data corruption
- Added ProGuard rules so that SDK clients can use R8 to shrink their apps
- Updated dependencies, including Kotlin 1.6.21, Coroutines 1.6.1, GRPC 1.46.0, Okio 3.1.0, NDK 23
- Known issues: The SDK will not run on Intel 64-bit API 31+ emulators.  Workarounds include: testing on a physical device, using an older 32-bit API version Intel emulator, or using an ARM emulator.

## Version 1.3.0-beta20
- New: Updated checkpoints for Mainnet and Testnet

## Version 1.3.0-beta19
- New: Updated checkpoints for Mainnet and Testnet
- Fix: Repackaged internal classes to a new `internal` package name
- Fix: Testnet checkpoints have been corrected
- Updated dependencies

## Version 1.3.0-beta18
- Fix: Corrected logic when calculating birthdates for wallets with zero received notes.

## Version 1.3.0-beta17
- Fix: Autoshielding confirmation count error so funds are available after 10 confirmations.
- New: Allow developers to enable Rust logs.
- New: Accept GZIP compression from lightwalletd.
- New: Reduce the UTXO retry time.

## Version 1.3.0-beta16
- Fix: Gracefully handle failures while fetching UTXOs.
- New: Expose StateFlows for balances.
- New: Make it easier to subscribe to transactions.
- New: Cleanup default logs.
- New: Convenience functions for WalletBalance objects.

## Version 1.3.0-beta15
- Fix: Increase reconnection attempts on failed app restart.
- New: Updated checkpoints for testnet and mainnet.

## Version 1.3.0-beta14
- New: Add separate flows for sapling, orchard and tranparent balances.
- Fix: Continue troubleshooting and fixing server disconnects.
- Updated dependencies.

## Version 1.3.0-beta12
- New: Expose network height as StateFlow.
- Fix: Reconnect to lightwalletd when a service exception occurs.

## Version 1.3.0-beta11
- Fix: Remove unused flag that was breaking new wallet creation for some wallets.

## Version 1.3.0-beta10
- Fix: Make it safe to call the new prepare function more than once.

## Version 1.3.0-beta09
- New: Add quick rewind feature, which makes it easy to rescan blocks after an upgrade.
- Fix: Repair complex data migration bug that caused crashes on upgrades.

## Version 1.3.0-beta08
- Fix: Disable librustzcash logs by default.

## Version 1.3.0-beta07
- Fix: Address issues with key migration, allowing wallets to reset viewing keys, when needed.

## Version 1.3.0-beta06
- Fix: Repair publishing so that AARs work on Windows machines [issue #222].
- Fix: Incorrect BranchId on 32-bit devics [issue #224].
- Fix: Rescan should not go beyond the wallet checkpoint.
- New: Drop Android Jetifier since it is no longer used.
- Updated checkpoints, improved tests (added Test Suites) and better error messages.

## Version 1.3.0-beta05
- Major: Consolidate product flavors into one library for the SDK instead of two.
- Major: Integrates with latest Librustzcash including full Data Access API support.
- Major: Move off of JCenter and onto Maven Central.
- New: Adds Ktlint [Credit: @nighthawk24]
- Fix: Added SaplingParamTool and ability to clear param files from cache [Credit: @herou]
- New: Added responsible disclosure document for vulnerabilities [Credit: @zebambam]
- New: UnifiedViewingKey concept.
- New: Adds support for autoshielding, including database migrations.
- New: Adds basic support for UTXOs, including refresh during scan.
- New: Support the ability to wipe all sqlite data and rebuild from keys.
- New: Switches to ZOMG lightwalletd instances.
- Fix: Only notify subscribers when a new block is detected.
- New: Add scan metrics and callbacks for apps to measure performance.
- Fix: Improve error handling and surface critical Initialization errors.
- New: Adds cleanup and removal of failed transactions.
- New: Improved logic for determining the wallet birthday.
- New: Add the ability to rewind and rescan blocks.
- New: Better safeguards against testnet v mainnet data contamination.
- New: Improved troubleshooting of ungraceful shutdowns.
- Docs: Update README to draw attention to the demo app.
- New: Expose transaction count.
- New: Derive sapling activation height from the active network.
- New: Latest checkpoints for mainnet and testnet.

## Version 1.2.1-beta04
- New: Updated to latest versions of grpc, grpc-okhttp and protoc
- Fix: Addresses root issue of Android 11 crash on SSL sockets

## Version 1.2.1-beta03
- New: Implements ZIP-313, reducing the default fee from 10,000 to 1,000 zats.
- Fix: 80% reduction in build warnings from 90 -> 18 and improved docs [Credit: @herou].

## Version 1.2.1-beta02
- New: Improve birthday configuration and config functions.
- Fix: Broken layout in demo app transaction list.

## Version 1.2.1-beta01
- New: Added latest checkpoints for testnet and mainnet.
- New: Added display name for Canopy.
- New: Update to the latest lightwalletd service definition.
- Fix: Convert Initializer.Builder to Initializer.Config to simplify the constructors.

## Version 1.2.0-beta01
- New: Added ability to erase initializer data.
- Fix: Updated to latest librustzcash, fixing send functionality on Canopy.

## Version 1.1.0-beta10
- New: Modified visibility on a few things to facilitate partner integrations.

## Version 1.1.0-beta08
- Fix: Publishing has been corrected by jcenter's support team.
- New: Minor improvement to initializer

## Version 1.1.0-beta05
- New: Synchronizer can now be started with just a viewing key.
- New: Initializer improvements.
- New: Added tool for loading checkpoints.
- New: Added tool for deriving keys and addresses, statically.
- New: Updated and revamped the demo apps.
- New: Added a bit more (unofficial) t-addr support.
- Fix: Broken testnet demo app.
- Fix: Publishing configuration.

## Version 1.1.0-beta04
- New: Add support for canopy on testnet.
- New: Change the default lightwalletd server.
- New: Add lightwalletd service for fetching t-addr transactions.
- New: prove the concept of local RPC via protobufs.
- New: Iterate on the demo app.
- New: Added new checkpoints.
- Fix: Minor enhancements.

## Version 1.1.0-beta03
- New: Add robust support for transaction cancellation.
- New: Update to latest version of librustzcash.
- New: Expand test support.
- New: Improve and simplify intialization.
- New: Flag when rust is running in debug mode, causing a 10X slow down.
- New: Contributing guidelines.
- Fix: Minor cleanup and improvements.<|MERGE_RESOLUTION|>--- conflicted
+++ resolved
@@ -5,6 +5,14 @@
 and this library adheres to [Semantic Versioning](https://semver.org/spec/v2.0.0.html).
 
 ## [Unreleased]
+
+### Changed
+- NDK version has been updated to `27.0.12077973`
+- Android `compileSdkVersion` and `targetSdkVersion` has been updated to 35
+- `CompackBlockProcessor.calculatePollInterval` now uses a randomized poll interval to avoid exposing computation time
+
+### Fixed
+- Android 15 (SDK level 35) support added for 16 KB memory page size
 
 ## [2.2.3] - 2024-09-09
 
@@ -16,12 +24,6 @@
 - `Zatoshi.toFiatString`
 - `BigDecimal.convertFiatDecimalToFiatString`
 - `Zatoshi.Companion.fromZecString`
-<<<<<<< HEAD
-- NDK version has been updated to `27.0.12077973`
-- Android `compileSdkVersion` and `targetSdkVersion` has been updated to 35
-=======
-- `CompackBlockProcessor.calculatePollInterval` now uses a randomized poll interval to avoid exposing computation time
->>>>>>> 22abf780
 
 ### Added
 - `Double?.convertUsdToZec` has been added as we are moving away from `BigDecimal` in favor of primitive types
@@ -32,9 +34,6 @@
 
 ### Fixed
 - Fastest Server calculation changed for estimated height
-
-### Fixed
-- Android 15 (SDK level 35) support added for 16 KB memory page size
 
 ## [2.2.2] - 2024-09-03
 
