--- conflicted
+++ resolved
@@ -6,10 +6,6 @@
 
 ## [Unreleased]
 
-<<<<<<< HEAD
-### Fixed
-- Fastest Server calculation changed for estimated height
-=======
 ### Changed
 - Several functions have been updated to accept `cash.z.ecc.android.sdk.model.Locale` instead of
   `cash.z.ecc.android.sdk.model.MonetarySeparators` as an argument. MonetarySeparators are derived from Locale now.
@@ -22,7 +18,9 @@
 ### Added
 - `Double?.convertUsdToZec` has been added as we are moving away from `BigDecimal` in favor of primitive types
 - `Locale.getDefault()` has been added
->>>>>>> 6b2bb61e
+
+### Fixed
+- Fastest Server calculation changed for estimated height
 
 ## [2.2.2] - 2024-09-03
 
