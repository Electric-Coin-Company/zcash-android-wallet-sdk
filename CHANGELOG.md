--- conflicted
+++ resolved
@@ -6,12 +6,11 @@
 
 ## [Unreleased]
 
-<<<<<<< HEAD
 ### Added
 - Transaction resubmission feature has been added to the CompactBlockProcessor's regular actions. This new action 
   periodically checks unmined sent transactions that are still within their expiry window and resubmits them if 
   there are any.
-=======
+
 ## [2.2.2] - 2024-09-03
 
 ### Fixed
@@ -20,7 +19,6 @@
 
 ### Changed
 - Checkpoints update
->>>>>>> fe223b94
 
 ## [2.2.1] - 2024-08-22
 
