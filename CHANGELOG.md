--- conflicted
+++ resolved
@@ -6,12 +6,6 @@
 
 ## [Unreleased]
 
-<<<<<<< HEAD
-### Added
-- Transaction resubmission feature has been added to the CompactBlockProcessor's regular actions. This new action 
-  periodically checks unmined sent transactions that are still within their expiry window and resubmits them if 
-  there are any.
-=======
 ### Changed
 - Several functions have been updated to accept `cash.z.ecc.android.sdk.model.Locale` instead of
   `cash.z.ecc.android.sdk.model.MonetarySeparators` as an argument. MonetarySeparators are derived from Locale now.
@@ -24,7 +18,9 @@
 ### Added
 - `Double?.convertUsdToZec` has been added as we are moving away from `BigDecimal` in favor of primitive types
 - `Locale.getDefault()` has been added
->>>>>>> 6b2bb61e
+- Transaction resubmission feature has been added to the CompactBlockProcessor's regular actions. This new action
+  periodically checks unmined sent transactions that are still within their expiry window and resubmits them if
+  there are any.
 
 ## [2.2.2] - 2024-09-03
 
