# Changelog
All notable changes to this library will be documented in this file.

The format is based on [Keep a Changelog](https://keepachangelog.com/en/1.0.0/),
and this library adheres to [Semantic Versioning](https://semver.org/spec/v2.0.0.html).

## [Unreleased]

<<<<<<< HEAD
### Added
- `Synchronizer.areFundsSpendable` that indicates whether are the shielded wallet balances spendable or not during 
  the block synchronization process.
=======
### Changed
- The base sapling params download URL has been changed to `https://download.z.cash/downloads/`

### Fixed
- As part of the sapling params download URL change, the extra `/` character has been removed from the result path

### Added
- `SdkSynchronizer.estimateBirthdayHeight(date: Date)` has been added to get an estimated height for a given date,
  typically used for estimating birthday.
>>>>>>> 2a5e5b91

## [2.2.11] - 2025-04-04

### Fixed
- Database migration bugs in `zcash_client_sqlite 0.16.0` and `0.16.1` have
  been fixed by updating to `zcash_client_sqlite 0.16.2`. These caused a few
  wallets to stop working after the 2.2.9 upgrade due to failed database
  migrations.

## [2.2.9] - 2025-03-25

### Fixed
- The note commitment tree bug has been resolved using a new internal `Backend.fixWitnesses()` API 

### Changed
- Dependency update:
  - Gradle 8.13
  - Android Gradle Plugin 8.9.0
  - Kotlin 2.1.10
  - Bip39 1.0.9
  - Other dependencies update
- Migrated to `zcash_client_backend 0.18.0`, `zcash_client_sqlite 0.16.0`
- Added support for gap-limit-based discovery of transparent wallet addresses.
- The internal `fetch-utxos` logic is now triggered only in every `init` and `complete` block sync phases, and it 
  fetches UTXOs from height 0 to support the Ledger funds rescue requirement.
- Checkpoints update

## [2.2.8] - 2025-03-03

### Added
- `AccountMetadataKey`
- `DerivationTool.deriveAccountMetadataKey`
- `DerivationTool.derivePrivateUseMetadataKey`
- `Synchronizer.getTransactionsByMemoSubstring()` has been added
- `Synchronizer.redactPcztForSigner`
- `Synchronizer.pcztRequiresSaplingProofs`
- `TransactionId` object has been added and used instead of `FirstClassByteArray` in `TransactionOverview` and 
  `PendingTransaction` model classes
- `TransactionOverview.totalSpent` and `TransactionOverview.totalReceived` properties added to provide more 
  information about shielding transaction

### Changed
- Migrated to Rust 1.84.1.
- `Synchronizer.getTransactions(accountUuid)` and `Synchronizer.transactions` now internally fill in 
  `TransactionOverview.blockTimeEpochSeconds` based on the related block time 
- `Synchronizer.transactions` has been renamed to `Synchronizer.allTransactions` to emphasize the fact the API 
  returns transactions for all the wallet accounts
- `Synchronizer.getRecipients` now returns both address and an account existing in database

## [2.2.7] - 2024-12-18

### Added
- `Synchronizer.importAccountByUfvk()` has been added
- `Synchronizer.getAccounts()` returning all the created or imported accounts. See the documentation in `Account`.
- `Synchronizer.walletBalances: StateFlow<Map<AccountUuid, AccountBalance>?>` that is replacement for the removed 
  `orchardBalances`, `saplingBalances`, and `transparentBalance`
- `getTransactions(accountUuid: AccountUuid)` to get transactions belonging to the given account
- `Synchronizer.createPcztFromProposal`
- `Synchronizer.addProofsToPczt`
- `Synchronizer.createTransactionFromPczt`
- `Zip32AccountIndex`, `AccountUuid`, `AccountUsk`, `AccountPurpose`, `AccountCreateSetup`, `AcountImportSetup`, and 
  `Pczt` model classes have been added to support the new or the changed APIs

### Changed
- `Account` data class works with `accountUuid: AccountUuid` instead of the previous ZIP 32 account index
- These functions from `DerivationTool` have been refactored to work with the new `Zip32AccountIndex` instead of the
  `Account` data class: `deriveUnifiedSpendingKey`, `deriveUnifiedAddress`, `deriveArbitraryAccountKey`
- `WalletCoordinator` now provides a way to instantiate `Synchronizer` with the new `accountName` and `keySource` 
  parameters
- `UnifiedSpendingKey` does not hold `Account` information anymore, it has been replaced by `AccountUsk` model class 
  in a few internal cases
- `Synchronizer.send` extension function receives `Account` on input
- `PendingTransaction` sealed class descendants have been renamed
- `RustLayerException.GetCurrentAddressException` has been renamed to `RustLayerException.GetAddressException`
- Checkpoints update

### Removed
- `Synchronizer.sendToAddress` and `Synchronizer.shieldFunds` have been removed, use 
  `Synchronizer.createProposedTransactions` and `Synchronizer.proposeShielding` instead
- `Synchronizer.orchardBalances`, `Synchronizer.saplingBalances`, and `Synchronizer.transparentBalance`
  (use `Synchronizer.walletBalances` instead).

### Fixed
- The `CompactBlockProcessor` now correctly distinguishes between `Response.Failure.Server.Unavailable` and other 
  errors in its `refreshUtxos` API. It then sets its state to `State.Disconnected` in such a case.

## [2.2.6] - 2024-11-16

### Added
- `DerivationTool.deriveArbitraryWalletKey`
- `DerivationTool.deriveArbitraryAccountKey`
- `Synchronizer.getTransactionOutputs` API has been added. It enables to fetch all transaction outputs from database.

## [2.2.5] - 2024-10-22

### Added
- The new `Synchronizer.proposeFulfillingPaymentUri` API has been added. It enables constructing Proposal object from 
  the given ZIP-321 Uri, and then creating transactions from it.

### Changed
- Migrated to Rust 1.82.0.
- `Synchronizer.rewindToNearestHeight` now returns the block height that was
  actually rewound to, or `null` if no rewind was performed.
- `Synchronizer.proposeTransfer` throws `TransactionEncoderException.ProposalFromParametersException`
- `Synchronizer.proposeShielding` throws `TransactionEncoderException.ProposalShieldingException`
- `Synchronizer.createProposedTransactions` throws `TransactionEncoderException.TransactionNotCreatedException` and `TransactionEncoderException.TransactionNotFoundException`
- `LightWalletClient` now implements `Closeable` and is thus correctly cleaned up in `SdkSynchronizer` and
  `FastestServerFetcher` after it's used
- Checkpoints update

### Fixed
- `FailedSynchronizationException` reported using `Synchronizer.onProcessorErrorHandler` now contains the full 
  stacktrace history

### Removed
- `Synchronizer.getNearestRewindHeight` (its function is now handled internally
  by `Synchronizer.rewindToNearestHeight`).
- `Synchronizer.quickRewind` and `CompactBlockProcessor.quickRewind` have been removed as they triggered the block 
  rewind action at an invalid height. Use `Synchronizer.rewindToNearestHeight` instead.

## [2.2.4] - 2024-09-16

### Added
- `TransactionOverview.isShielding` has been added to indicate the shielding transaction type

### Changed
- NDK version has been updated to `27.0.12077973`
- Android `compileSdkVersion` and `targetSdkVersion` has been updated to 35
- `CompackBlockProcessor.calculatePollInterval` now uses a randomized poll interval to avoid exposing computation time

### Fixed
- Android 15 (SDK level 35) support added for 16 KB memory page size
- The broken disposing logic `TorClient.freeTorRuntime` for Android SDK API level 27 has been fixed

## [2.2.3] - 2024-09-09

### Changed
- Several functions have been updated to accept `cash.z.ecc.android.sdk.model.Locale` instead of
  `cash.z.ecc.android.sdk.model.MonetarySeparators` as an argument. MonetarySeparators are derived from Locale now.
- `FiatCurrencyConversion.toZatoshi`
- `Zatoshi.toFiatCurrencyState`
- `Zatoshi.toFiatString`
- `BigDecimal.convertFiatDecimalToFiatString`
- `Zatoshi.Companion.fromZecString`

### Added
- `Double?.convertUsdToZec` has been added as we are moving away from `BigDecimal` in favor of primitive types
- `Locale.getDefault()` has been added
- Transaction resubmission feature has been added to the CompactBlockProcessor's regular actions. This new action
  periodically checks unmined sent transactions that are still within their expiry window and resubmits them if
  there are any.

### Fixed
- Fastest Server calculation changed for estimated height

## [2.2.2] - 2024-09-03

### Fixed
- Migrated to `zcash_client_sqlite 0.11.2` to remove use of a database feature
  that prevented use of Zashi on older devices.

### Changed
- Checkpoints update

## [2.2.1] - 2024-08-22

### Fixed
- A database migration misconfiguration that could result in problems with wallet
  initialization was fixed.

## [2.2.0] - 2024-08-22

This release adds several important new features:
- Currency exchange rates (currently just USD/ZEC) are now made available via the SDK.
  The exchange rate computed as the median of values provided by at least three separate
  cryptocurrency exchanges, and is fetched over Tor connections in order to avoid leaking
  the wallet's IP address to the exchanges.
- Sending to ZIP 320 (TEX) addresses is now supported. When sending to a ZIP 320 address,
  the wallet will first automatically de-shield the required funds to a fresh ephemeral 
  transparent address, and then will make a second fully-transparent transaction sending
  the funds to the eventual recipient that is not linkable via on-chain information to any 
  other transaction in the  user's wallet.
- As part of adding ZIP 320 support, the SDK now also provides full support for recovering
  transparent transaction history. Prior to this release, only transactions belonging to the
  wallet that contained either some shielded component OR a member of the current
  transparent UTXO set were included in transaction history.

### Changed
- Migrated to Rust 1.80.0.
- `Synchronizer.proposeTransfer` now supports TEX addresses (ZIP 320).
- Internal transactions-enhancing logic has changed to support the history of transactions made to TEX addresses 

### Added
- `Synchronizer.isValidTexAddr` which checks whether the given address is a valid ZIP 320 TEX address
- `Synchronizer.exchangeRateUsd` is a `StateFlow` containing the latest USD/ZEC
  exchange rate, along with the `Instant` it was fetched. It can be initialized
  and refreshed by calling `Synchronizer.refreshExchangeRateUsd()`.
- `ZatoshiExt.toFiatString` is now a public function
- `Synchronizer.getFastestServers([LightWalletEndpoint])` is a flow that measures connections to given endpoints and
  returns the three fastest ones
- `Synchronizer.getTAddressTransactions` returns all the transactions for a given t-address over the given range

### Changed
- Checkpoints update

## [2.1.3] - 2024-08-08

### Changed
- The fetch UTXOs action is now hooked up at the beginning of every scanning phase of the block synchronization logic 
  instead of being called every 1000 blocks together with shielded transactions enhancing. It uses 
  `fullyScannedHeight` as its lower bound.
- The fetch UTXOs action reports `FetchUtxosException` to the wrapping `onProcessorErrorHandler` or 
  `onCriticalErrorHandler` in case any error occurs 
- The internal `CompactBlockProcessor.SYNC_BATCH_SIZE` has changed. Block synchronization logic now works above 
  batch of blocks with size 1000 blocks instead of just 100 blocks, except the Zcash sandblasting period in which 
  batch size of 100 blocks is still used.
- The internal `FileCompactBlockRepository.BLOCKS_METADATA_BUFFER_SIZE` constant has been raised from 10 to 1000 to 
  match the block synchronization batch size. 
- The overall speed-up of the entire block synchronization logic, thanks to the both mentioned synchronization 
  improvements above is about 50% out of the Zcash sandblasting period. There is still some improvement in the 
  sandblasting period.
- Checkpoints update

### Fixed
- `Synchronizer.refreshUtxos(account: Account, since: BlockHeight)` now correctly uses the `since` parameter in the 
  underlying logic and fetches UTXOs from that height

## [2.1.2] - 2024-07-16

### Added
- `SdkSynchronizer.closeFlow()` is a Flow-providing version of `Synchronizer.close()`. It safely closes the 
  Synchronizer together with the related components.
- `WalletCoordinator.deleteSdkDataFlow` is a Flow-providing function that deletes all the persisted data in the SDK 
  (databases associated with the wallet, all compact blocks, and data derived from those blocks) but preserves the 
  wallet secrets.

### Changed
- The Android SDK target API level has been updated to version 34
- `ZecString` and `Zatoshi` APIs now handle `MonetarySeparators` with the same grouping and decimal characters
- Checkpoints update

### Fixed
- `MonetarySeparators` API does not signal an unsupported state to clients if used on a device with Locale with the 
 same decimal and grouping separators. Instead, it will just omit the grouping separator.

## [2.1.1] - 2024-04-23

### Changed
- The SDK components no longer contain logging statements in the release build
- `safelyConvertToBigDecimal()` API from `CurrencyFormatter.kt` now expects decimal separator Char on input
- Gradle 8.7
- Android Gradle Plugin 8.3.0
- Kotlin 1.9.23
- Other dependencies update
- Checkpoints update

## [2.1.0] - 2024-04-09

### Added
- The Orchard support has been finished, and the SDK now fully supports sending and receiving funds on the Orchard 
  addresses

### Fixed
- SDK release 1.11.0-beta01 documented that `Synchronizer.new` would throw an
  exception indicating that an internal migration requires the wallet seed, if
  called with `null`. This has been unintentionally broken the entire time: the
  handling logic for this case was accidentally removed shortly after it was
  added. The SDK now correctly throws `InitializeException.SeedRequired`.

### Changed
- `Synchronizer.refreshAllBalances` now refreshes the Orchard balances as well
- The SDK uses ZIP-317 fee system internally
- `ZcashSdk.MINERS_FEE` has been deprecated, and will be removed in 2.1.x
- `ZecSend` data class now provides `Proposal?` object initiated using `Synchronizer.proposeTransfer`
- Wallet initialization using `Synchronizer.new` now could throw a new `SeedNotRelevant` exception when the provided 
  seed is not relevant to any of the derived accounts in the wallet database
- Checkpoints update

## [2.0.7] - 2024-03-08

### Fixed
- `Synchronizer.sendToAddress` and `Synchronizer.shieldFunds` now throw an
  exception if the created transaction successfully reaches `lightwalletd` but
  fails to reach its backing full node's mempool.

### Changed
- `WalletBalance` now contains new fields `changePending` and `valuePending`. Fields `total` and `pending` are 
  still provided. See more in the class documentation 
  `sdk-lib/src/main/java/cash/z/ecc/android/sdk/model/WalletBalance.kt`
- `Synchronizer.transparentBalances: WalletBalance` to `Synchronizer.transparentBalance: Zatoshi`
- `WalletSnapshot.transparentBalance: WalletBalance` to `WalletSnapshot.transparentBalance: Zatoshi`
- `Memo.MAX_MEMO_LENGTH_BYTES` is now available in public API
- `Synchronizer.sendToAddress` and `Synchronizer.shieldFunds` have been
  deprecated, and will be removed in 2.1.x (which will create multiple
  transactions at once for some recipients).

### Added
- APIs that enable constructing a proposal for transferring or shielding funds,
  and then creating transactions from a proposal. The intermediate proposal can
  be used to determine the required fee, before committing to producing
  transactions.
  - `Synchronizer.proposeTransfer`
  - `Synchronizer.proposeShielding`
  - `Synchronizer.createProposedTransactions`
- `WalletBalanceFixture` class with mock values that are supposed to be used only for testing purposes 
- `Memo.countLength(memoString: String)` to count memo length in bytes
- `PersistableWallet.toSafeString` is a safe alternative for the regular [toString] function that prints only 
  non-sensitive parts
- `Synchronizer.validateServerEndpoint` this function checks whether the provided server endpoint is valid. 
  The validation is based on comparing:
  * network type
  * sapling activation height
  * consensus branch id

## [2.0.6] - 2024-01-30

### Fixed
- In 2.0.5, `Synchronizer.shieldFunds` always returned an error due to a crash
  on the Rust side. This release fixes the underlying bug.

## [2.0.5] - 2024-01-30

### Added
- `cash.z.ecc.android.sdk.model.Proposal` (currently unused in the public API).
- System tracing to `CompactBlockProcessor` and the Rust backend.

### Changed
- Migrated to NDK 26.1.10909125 and Rust 1.75.0.
- The wallet balances are now updated immediately upon synchronizer start.
- Existing wallets will now only fetch the most recent subtree roots, improving
  synchronizer startup times.
- Performance of block scanning and `SdkSynchronizer.refreshAllBalances` has
  been improved.
- `WalletAddressFixture` fixture properties have been updated

### Fixed
- The transparent wallet balance `StateFlow` now shows the total transparent
  balance in the wallet, instead of the balance of the default address. It also
  now treats all zero-conf balance as available.

### Removed
- `SdkSynchronizer.refreshSaplingBalance` and
  `SdkSynchronizer.refreshTransparentBalance`
  (use `SdkSynchronizer.refreshAllBalances` instead).

## [2.0.4] - 2024-01-08

### Added
- `TransactionOverview.txIdString()` to provide a readable transaction ID to SDK-consuming apps
- `MonetarySeparators.current(locale: Locale? = null)` now accepts `Locale` on input to force separators locale. If 
  no value is provided, the default one is used. 

### Removed
- `LightWalletEndpointExt` and its functions and variables were removed from the SDK's public APIs entirely. It's 
  preserved only for testing and wallet Demo app purposes. The calling wallet app should provide its own 
  `LightWalletEndpoint` instance within `PersistableWallet` or `SdkSynchronizer` APIs.

### Changed
- Gradle 8.5
- Kotlin 1.9.21
- Other dependency update
- Checkpoints update

### Removed
- Several internally unused exceptions from `Exceptions.kt`

## [2.0.3] - 2023-11-08

### Added
- `Synchronizer.getExistingDataDbFilePath` public API to check and provide file path to the existing data database 
  file or throws [InitializeException.MissingDatabaseException] if the database doesn't exist yet. See #1292.

### Changed
- `CompactBlockProcessor` switched internally from balance and progress FFIs to wallet summary FFI APIs. This change 
  brings a block synchronization speed up. No action is required on the client side. See #1282.
- Checkpoints update

## [2.0.2] - 2023-10-20

### Fixed
- Incorrect note deduplication in the `v_transactions` database view: This is a fix in the Rust layer. The amount 
  sent in the transaction was incorrectly reported even though the actual amount was correctly sent. Now, clients 
  should see the amount they expect to see.

### Changed
- Checkpoints update

## [2.0.1] - 2023-10-02

### Changed
- `PersistableWallet` API provides a new `endpoint` parameter of type `LightWalletEndpoint`, which could be used for 
  the Lightwalletd server customization. The new parameter is part of PersistableWallet persistence. The SDK handles 
  the persistence migration internally.
- The **1_000** Zatoshi fee proposed in ZIP-313 is deprecated now, so the minimum is **10_000** Zatoshi, defined in 
  ZIP-317—the `ZcashSdk.MINERS_FEE` now returns the correct value as described above. Note that the actual fee is 
  handled in a rust layer.
- Adopted the latest Bip39 library v1.0.6

## [2.0.0] - 2023-09-25

## [2.0.0-rc.4] - 2023-09-22

### Fixed
Transparent balance is now correctly updated after a shielding transaction is
created, instead of only once the transaction is mined.

## [2.0.0-rc.3] - 2023-09-21

### Fixed
The Kotlin layer of the SDK now correctly matches the Rust layer `PrevHashMismatch` exception with `ContinuityError` 
and triggers rewind action. 

## [2.0.0-rc.2] - 2023-09-20

### Changed
- Some of the `TransactionOverview` class parameters changed:
  - `id` was removed
  - `index` is nullable
  - `feePaid` is nullable
  - `blockTimeEpochSeconds` is nullable

### Removed
- Block heights are absolute, not relative. Thus, these two operations above the `BlockHeight` object were removed:
  - `plus(other: BlockHeight): BlockHeight`
  - `minus(other: BlockHeight): BlockHeight`

## [2.0.0-rc.1] - 2023-09-12

### Notable Changes

- `CompactBlockProcessor` now processes compact blocks from the lightwalletd
  server using the **Spend-before-Sync** algorithm, which allows scanning of
  wallet blocks to be performed in arbitrary order and optimized to make it
  possible to spend received notes without waiting for synchronization to be
  complete. This feature shortens the time until a wallet's spendable balance
  can be used.
- The block synchronization mechanism is additionally about one-third faster
  thanks to an optimized `CompactBlockProcessor.SYNC_BATCH_SIZE` (issue **#1206**).

### Removed
- `CompactBlockProcessor.ProcessorInfo.lastSyncHeight` no longer had a
  well-defined meaning after implementation of the **SpendBeforeSync**
  synchronization algorithm and has been removed.
  `CompactBlockProcessor.ProcessorInfo.overallSyncRange` provides related
  information.
- `CompactBlockProcessor.ProcessorInfo.isSyncing`. Use `Synchronizer.status` instead.
- `CompactBlockProcessor.ProcessorInfo.syncProgress`. Use `Synchronizer.progress` instead.
- `alsoClearBlockCache` parameter from rewind functions of `Synchronizer` and
  `CompactBlockProcessor`, as it has no effect on the current behaviour of
  these functions.
- Internally, we removed access to the shared block table from the Kotlin
  layer, which resulted in eliminating these APIs:
  - `SdkSynchronizer.findBlockHash()`
  - `SdkSynchronizer.findBlockHashAsHex()`

### Changed
- `CompactBlockProcessor.quickRewind()` and `CompactBlockProcessor.rewindToNearestHeight()`
  now might fail due to internal changes in getting scanned height. Thus, these
  functions now return `Boolean` results.
- `Synchronizer.new()` and `PersistableWallet` APIs require a new
  `walletInitMode` parameter of type `WalletInitMode`, which describes wallet
  initialization mode. See related function and sealed class documentation.

### Fixed
- `Synchronizer.getMemos()` now correctly returns a flow of strings for sent
  and received transactions. Issue **#1154**.
- `CompactBlockProcessor` now triggers transaction polling while block
  synchronization is in progress as expected. Clients will be notified shortly
  after every new transaction is discovered via `Synchronizer.transactions`
  API. Issue **#1170**.

## [1.21.0-beta01]

Note: This is the last _1.x_ version release. The upcoming version _2.0_ brings the **Spend-before-Sync** feature,
which speeds up discovering the wallet's spendable balance.

### Changed
- Updated dependencies:
   - Gradle 8.3
   - AGP 8.1.1
   - Kotlin 1.9.10
   - Coroutines 1.7.3
   - Compose
   - AndroidX
   - gRPC/Protobuf
   - etc.
- Checkpoints

## 1.20.0-beta01
- The SDK internally migrated from `BackendExt` rust backend extension functions to more type-safe `TypesafeBackend`.
- `Synchronizer.getMemos()` now internally handles expected `RuntimeException` from the rust layer and transforms it
  in an empty string.

## 1.19.0-beta01
### Changed
- Adopted the latest Bip39 version 1.0.5

### Fixed
- `TransactionOverview` object returned with `SdkSynchronizer.transactions` now contains a correct `TransactionState.
  Pending` in case of the transaction is mined,but not fully confirmed.
- When the SDK internally works with a recently created transaction there was a moment in which could the transaction
  causes the SDK to crash, because of its invalid mined height. Fixed now.

## 1.18.0-beta01
- Synchronizer's functions `getUnifiedAddress`, `getSaplingAddress`, `getTransparentAddress`, and `refreshUtxos` now
  do not provide `Account.DEFAULT` value for the account argument. As accounts are not fully supported by the SDK
  yet, the caller should explicitly set Account.DEFAULT as the account argument to keep the same behavior.
- Gradle 8.1.1
- AGP 8.0.2

## 1.17.0-beta01
- Transparent fund balances are now displayed almost immediately
- Synchronization of shielded balances and transaction history is about 30% faster
- Disk space usage is reduced by about 90%
- `Synchronizer.status` has been simplified by combining `DOWNLOADING`, `VALIDATING`, and `SCANNING` states into a single `SYNCING` state.
- `Synchronizer.progress` now returns `Flow<PercentDecimal>` instead of `Flow<Int>`. PercentDecimal is a type-safe model. Use `PercentDecimal.toPercentage()` to get a number within 0-100% scale.
- `Synchronizer.clearedTransactions` has been renamed to `Synchronizer.transactions` and includes sent, received, and pending transactions.  Synchronizer APIs for listing sent, received, and pending transactions have been removed.  Clients can determine whether a transaction is sent, received, or pending by filtering the `TransactionOverview` objects returned by `Synchronizer.transactions`
- `Synchronizer.send()` and `shieldFunds()` are now `suspend` functions with `Long` return values representing the ID of the newly created transaction.  Errors are reported by thrown exceptions.
 - `DerivationTool` is now an interface, rather than an `object`, which makes it easier to inject alternative implementations into tests.  To adapt to the new API, replace calls to `DerivationTool.methodName()` with `DerivationTool.getInstance().methodName()`.
 - `DerivationTool` methods are no longer suspending, which should make it easier to call them in various situations.  Obtaining a `DerivationTool` instance via `DerivationTool.getInstance()` frontloads the need for a suspending call.
 - `DerivationTool.deriveUnifiedFullViewingKeys()` no longer has a default argument for `numberOfAccounts`.  Clients should now pass `DerivationTool.DEFAULT_NUMBER_OF_ACCOUNTS` as the value. Note that the SDK does not currently have proper support for multiple accounts.
 - The SDK's internals for connecting with librustzcash have been refactored to a separate Gradle module `backend-lib` (and therefore a separate artifact) which is a transitive dependency of the Zcash Android SDK.  SDK consumers that use Gradle dependency locks may notice this difference, but otherwise it should be mostly an invisible change.

## 1.16.0-beta01
(This version was only deployed as a snapshot and not released on Maven Central)
### Changed
 - The minimum supported version of Android is now API level 27.

## 1.15.0-beta01
### Changed
- A new package `sdk-incubator-lib` is now available as a public API.  This package contains experimental APIs that may be promoted to the SDK in the future.  The APIs in this package are not guaranteed to be stable, and may change at any time.
- `Synchronizer.refreshUtxos` now takes `Account` type as first parameter instead of transparent address of type
    `String`, and thus it downloads all UTXOs for the given account addresses. The Account object provides a default `0` index Account with `Account.DEFAULT`.

## 1.14.0-beta01
### Changed
 - The minimum supported version of Android is now API level 24.

## 1.13.0-beta01
### Changed
- The SDK's internal networking has been refactored to a separate Gradle module `lightwallet-client-lib` (and
  therefore a separate artifact) which is a transitive dependency of the Zcash Android SDK.
    - The `z.cash.ecc.android.sdk.model.LightWalletEndpoint` class has been moved to `co.electriccoin.lightwallet.client.model.LightWalletEndpoint`
    - The new networking module now provides a `LightWalletClient` for asynchronous calls.
    - Most unary calls respond with the new `Response` class and its subclasses. Streaming calls will be updated
      with the Response class later.
    - SDK clients should avoid using generated GRPC objects, as these are an internal implementation detail and are in process of being removed from the public API.  Any clients using GRPC objects will find these have been repackaged from `cash.z.wallet.sdk.rpc` to `cash.z.wallet.sdk.internal.rpc` to signal they are not a public API.

## 1.12.0-beta01
### Changed
 - `TransactionOverview`, `Transaction.Sent`, and `Transaction.Received` have `minedHeight` as a nullable field now.  This fixes a potential crash when fetching transactions when a transaction is in the mempool

## 1.11.0-beta01
### Added
- `cash.z.ecc.android.sdk`:
  - `Synchronizer.getUnifiedAddress`
  - `Synchronizer.getSaplingAddress`
  - `Synchronizer.isValidUnifiedAddr`
  - `Synchronizer.getMemos(TransactionOverview)`
  - `Synchronizer.getReceipients(TransactionOverview)`
- `cash.z.ecc.android.sdk.model`:
  - `Account`
  - `FirstClassByteArray`
  - `PendingTransaction`
  - `Transaction`
  - `UnifiedSpendingKey`
- `cash.z.ecc.android.sdk.tool`:
  - `DerivationTool.deriveUnifiedSpendingKey`
  - `DerivationTool.deriveUnifiedFullViewingKey`
  - `DerivationTool.deriveTransparentAccountPrivateKey`
  - `DerivationTool.deriveTransparentAddressFromAccountPrivateKey`
  - `DerivationTool.deriveUnifiedAddress`
  - `DerivationTool.deriveUnifiedFullViewingKeys`
  - `DerivationTool.validateUnifiedFullViewingKey`
    - Still unimplemented.
- `cash.z.ecc.android.sdk.type`:
  - `AddressType.Unified`
  - `UnifiedFullViewingKey`, representing a Unified Full Viewing Key as specified in
    [ZIP 316](https://zips.z.cash/zip-0316#encoding-of-unified-full-incoming-viewing-keys).

### Changed
- The following methods now take or return `UnifiedFullViewingKey` instead of
  `UnifiedViewingKey`:
    - `cash.z.ecc.android.sdk`:
      - `Initializer.Config.addViewingKey`
      - `Initializer.Config.importWallet`
      - `Initializer.Config.newWallet`
      - `Initializer.Config.setViewingKeys`
- `cash.z.ecc.android.sdk`:
  - `Synchronizer.Companion.new` now takes many of the arguments previously passed to `Initializer`. In addition, an optional `seed` argument is required for first-time initialization or if `Synchronizer.new` throws an exception indicating that an internal migration requires the wallet seed.  (This second case will be true the first time existing clients upgrade to this new version of the SDK).
  - `Synchronizer.new()` now returns an instance that implements the `Closeable` interface.  `Synchronizer.stop()` is effectively renamed to `Synchronizer.close()`
  - `Synchronizer` ensures that multiple instances cannot be running concurrently with the same network and alias
  - `Synchronizer.sendToAddress` now takes a `UnifiedSpendingKey` instead of an encoded
    Sapling extended spending key, and the `fromAccountIndex` argument is now implicit in
    the `UnifiedSpendingKey`.
  - `Synchronizer.shieldFunds` now takes a `UnifiedSpendingKey` instead of separately
    encoded Sapling and transparent keys.
  - `Synchronizer` methods that previously took an `Int` for account index now take an `Account` object
  - `Synchronizer.sendToAddress()` and `Synchronizer.shieldFunds()` return flows that can now be collected multiple times.  Prior versions of the SDK had a bug that could submit transactions multiple times if the flow was collected more than once.
- Updated dependencies:
  - Kotlin 1.7.21
  - AndroidX
  - etc.
- Updated checkpoints

### Removed
- `cash.z.ecc.android.sdk`:
  - `Initializer` (use `Synchronizer.new` instead)
  - `Synchronizer.start()` - Synchronizer is now started automatically when constructing a new instance.
  - `Synchronizer.getAddress` (use `Synchronizer.getUnifiedAddress` instead).
  - `Synchronizer.getShieldedAddress` (use `Synchronizer.getSaplingAddress` instead)
  - `Synchronizer.cancel`
  - `Synchronizer.cancelSpend`
- `cash.z.ecc.android.sdk.type.UnifiedViewingKey`
  - This type had a bug where the `extpub` field actually was storing a plain transparent
    public key, and not the extended public key as intended. This made it incompatible
    with ZIP 316.
- `cash.z.ecc.android.sdk.tool`:
  - `DerivationTool.deriveSpendingKeys` (use `DerivationTool.deriveUnifiedSpendingKey` instead)
  - `DerivationTool.deriveViewingKey` (use `DerivationTool.deriveUnifiedFullViewingKey` instead)
  - `DerivationTool.deriveTransparentAddress` (use `Synchronizer.getLegacyTransparentAddress` instead).
  - `DerivationTool.deriveTransparentAddressFromPrivateKey` (use `Synchronizer.getLegacyTransparentAddress` instead).
  - `DerivationTool.deriveTransparentAddressFromPublicKey` (use `Synchronizer.getLegacyTransparentAddress` instead).
  - `DerivationTool.deriveTransparentSecretKey` (use `DerivationTool.deriveUnifiedSpendingKey` instead).
  - `DerivationTool.deriveShieldedAddress`
  - `DerivationTool.deriveUnifiedViewingKeys` (use `DerivationTool.deriveUnifiedFullViewingKey` instead)
  - `DerivationTool.validateUnifiedViewingKey`

## Version 1.9.0-beta05
- The minimum version of Android supported is now API 21
- Fixed R8/ProGuard consumer rule, which eliminates a runtime crash for minified apps

## Version 1.9.0-beta04
- The SDK now stores sapling param files in `no_backup/co.electricoin.zcash` folder instead of the `cache/params`
  folder. Besides that, `SaplingParamTool` also does validation of downloaded sapling param file hash and size.
**No action required from client app**.

## Version 1.9.0-beta03
- No changes; this release is a test of a new deployment process

## Version 1.9.0-beta02
- The SDK now stores database files in `no_backup/co.electricoin.zcash` folder instead of the `database` folder. **No action required from client app**.

## Version 1.9.0-beta01
 - Split `ZcashNetwork` into `ZcashNetwork` and `LightWalletEndpoint` to decouple network and server configuration
 - Gradle 7.5.1
 - Updated checkpoints

## Version 1.8.0-beta01
- Enabled automated unit tests run on the CI server
- Added `BlockHeight` typesafe object to represent block heights
- Significantly reduced memory usage, fixing potential OutOfMemoryError during block download
- Kotlin 1.7.10
- Updated checkpoints

## Version 1.7.0-beta01
- Added `Zatoshi` typesafe object to represent amounts.
- Kotlin 1.7.0

## Version 1.6.0-beta01
- Updated checkpoints for Mainnet and Testnet
- Fix: SDK can now be used on Intel x86_64 emulators
- Prevent R8 warnings for apps consuming the SDK

## Version 1.5.0-beta01
- New: Transactions can be created after NU5 activation.
- New: Support for receiving v5 transactions.
- Known issues: The SDK will not run on Intel 64-bit API 31+ emulators.  Workarounds include: testing on a physical device, using an older 32-bit API version Intel emulator, or using an ARM emulator.

## Version 1.4.0-beta01
- Main entrypoint to the SDK has changed.  See [MIGRATIONS.md](MIGRATIONS.md)
- The minimum version of Android supported is now API 19
- Updated checkpoints for Mainnet and Testnet
- Internal bugfixes around concurrent access to resources, which could cause transient failures and data corruption
- Added ProGuard rules so that SDK clients can use R8 to shrink their apps
- Updated dependencies, including Kotlin 1.6.21, Coroutines 1.6.1, GRPC 1.46.0, Okio 3.1.0, NDK 23
- Known issues: The SDK will not run on Intel 64-bit API 31+ emulators.  Workarounds include: testing on a physical device, using an older 32-bit API version Intel emulator, or using an ARM emulator.

## Version 1.3.0-beta20
- New: Updated checkpoints for Mainnet and Testnet

## Version 1.3.0-beta19
- New: Updated checkpoints for Mainnet and Testnet
- Fix: Repackaged internal classes to a new `internal` package name
- Fix: Testnet checkpoints have been corrected
- Updated dependencies

## Version 1.3.0-beta18
- Fix: Corrected logic when calculating birthdates for wallets with zero received notes.

## Version 1.3.0-beta17
- Fix: Autoshielding confirmation count error so funds are available after 10 confirmations.
- New: Allow developers to enable Rust logs.
- New: Accept GZIP compression from lightwalletd.
- New: Reduce the UTXO retry time.

## Version 1.3.0-beta16
- Fix: Gracefully handle failures while fetching UTXOs.
- New: Expose StateFlows for balances.
- New: Make it easier to subscribe to transactions.
- New: Cleanup default logs.
- New: Convenience functions for WalletBalance objects.

## Version 1.3.0-beta15
- Fix: Increase reconnection attempts on failed app restart.
- New: Updated checkpoints for testnet and mainnet.

## Version 1.3.0-beta14
- New: Add separate flows for sapling, orchard and tranparent balances.
- Fix: Continue troubleshooting and fixing server disconnects.
- Updated dependencies.

## Version 1.3.0-beta12
- New: Expose network height as StateFlow.
- Fix: Reconnect to lightwalletd when a service exception occurs.

## Version 1.3.0-beta11
- Fix: Remove unused flag that was breaking new wallet creation for some wallets.

## Version 1.3.0-beta10
- Fix: Make it safe to call the new prepare function more than once.

## Version 1.3.0-beta09
- New: Add quick rewind feature, which makes it easy to rescan blocks after an upgrade.
- Fix: Repair complex data migration bug that caused crashes on upgrades.

## Version 1.3.0-beta08
- Fix: Disable librustzcash logs by default.

## Version 1.3.0-beta07
- Fix: Address issues with key migration, allowing wallets to reset viewing keys, when needed.

## Version 1.3.0-beta06
- Fix: Repair publishing so that AARs work on Windows machines [issue #222].
- Fix: Incorrect BranchId on 32-bit devics [issue #224].
- Fix: Rescan should not go beyond the wallet checkpoint.
- New: Drop Android Jetifier since it is no longer used.
- Updated checkpoints, improved tests (added Test Suites) and better error messages.

## Version 1.3.0-beta05
- Major: Consolidate product flavors into one library for the SDK instead of two.
- Major: Integrates with latest Librustzcash including full Data Access API support.
- Major: Move off of JCenter and onto Maven Central.
- New: Adds Ktlint [Credit: @nighthawk24]
- Fix: Added SaplingParamTool and ability to clear param files from cache [Credit: @herou]
- New: Added responsible disclosure document for vulnerabilities [Credit: @zebambam]
- New: UnifiedViewingKey concept.
- New: Adds support for autoshielding, including database migrations.
- New: Adds basic support for UTXOs, including refresh during scan.
- New: Support the ability to wipe all sqlite data and rebuild from keys.
- New: Switches to ZOMG lightwalletd instances.
- Fix: Only notify subscribers when a new block is detected.
- New: Add scan metrics and callbacks for apps to measure performance.
- Fix: Improve error handling and surface critical Initialization errors.
- New: Adds cleanup and removal of failed transactions.
- New: Improved logic for determining the wallet birthday.
- New: Add the ability to rewind and rescan blocks.
- New: Better safeguards against testnet v mainnet data contamination.
- New: Improved troubleshooting of ungraceful shutdowns.
- Docs: Update README to draw attention to the demo app.
- New: Expose transaction count.
- New: Derive sapling activation height from the active network.
- New: Latest checkpoints for mainnet and testnet.

## Version 1.2.1-beta04
- New: Updated to latest versions of grpc, grpc-okhttp and protoc
- Fix: Addresses root issue of Android 11 crash on SSL sockets

## Version 1.2.1-beta03
- New: Implements ZIP-313, reducing the default fee from 10,000 to 1,000 zats.
- Fix: 80% reduction in build warnings from 90 -> 18 and improved docs [Credit: @herou].

## Version 1.2.1-beta02
- New: Improve birthday configuration and config functions.
- Fix: Broken layout in demo app transaction list.

## Version 1.2.1-beta01
- New: Added latest checkpoints for testnet and mainnet.
- New: Added display name for Canopy.
- New: Update to the latest lightwalletd service definition.
- Fix: Convert Initializer.Builder to Initializer.Config to simplify the constructors.

## Version 1.2.0-beta01
- New: Added ability to erase initializer data.
- Fix: Updated to latest librustzcash, fixing send functionality on Canopy.

## Version 1.1.0-beta10
- New: Modified visibility on a few things to facilitate partner integrations.

## Version 1.1.0-beta08
- Fix: Publishing has been corrected by jcenter's support team.
- New: Minor improvement to initializer

## Version 1.1.0-beta05
- New: Synchronizer can now be started with just a viewing key.
- New: Initializer improvements.
- New: Added tool for loading checkpoints.
- New: Added tool for deriving keys and addresses, statically.
- New: Updated and revamped the demo apps.
- New: Added a bit more (unofficial) t-addr support.
- Fix: Broken testnet demo app.
- Fix: Publishing configuration.

## Version 1.1.0-beta04
- New: Add support for canopy on testnet.
- New: Change the default lightwalletd server.
- New: Add lightwalletd service for fetching t-addr transactions.
- New: prove the concept of local RPC via protobufs.
- New: Iterate on the demo app.
- New: Added new checkpoints.
- Fix: Minor enhancements.

## Version 1.1.0-beta03
- New: Add robust support for transaction cancellation.
- New: Update to latest version of librustzcash.
- New: Expand test support.
- New: Improve and simplify intialization.
- New: Flag when rust is running in debug mode, causing a 10X slow down.
- New: Contributing guidelines.
- Fix: Minor cleanup and improvements.<|MERGE_RESOLUTION|>--- conflicted
+++ resolved
@@ -6,21 +6,17 @@
 
 ## [Unreleased]
 
-<<<<<<< HEAD
 ### Added
 - `Synchronizer.areFundsSpendable` that indicates whether are the shielded wallet balances spendable or not during 
   the block synchronization process.
-=======
+- `SdkSynchronizer.estimateBirthdayHeight(date: Date)` has been added to get an estimated height for a given date, 
+  typically used for estimating birthday.
+
 ### Changed
 - The base sapling params download URL has been changed to `https://download.z.cash/downloads/`
 
 ### Fixed
 - As part of the sapling params download URL change, the extra `/` character has been removed from the result path
-
-### Added
-- `SdkSynchronizer.estimateBirthdayHeight(date: Date)` has been added to get an estimated height for a given date,
-  typically used for estimating birthday.
->>>>>>> 2a5e5b91
 
 ## [2.2.11] - 2025-04-04
 
