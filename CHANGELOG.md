--- conflicted
+++ resolved
@@ -6,10 +6,6 @@
 
 ## [Unreleased]
 
-<<<<<<< HEAD
-- `LightWalletClient` now implements `Closeable` and is thus correctly cleaned up in `SdkSynchronizer` and
-  `FastestServerFetcher` after it's used
-=======
 ### Added
 - The new `Synchronizer.proposeFulfillingPaymentUri` API has been added. It enables constructing Proposal object from 
   the given ZIP-321 Uri, and then creating transactions from it.
@@ -18,7 +14,8 @@
 - `Synchronizer.proposeTransfer` throws `TransactionEncoderException.ProposalFromParametersException`
 - `Synchronizer.proposeShielding` throws `TransactionEncoderException.ProposalShieldingException`
 - `Synchronizer.createProposedTransactions` throws `TransactionEncoderException.TransactionNotCreatedException` and `TransactionEncoderException.TransactionNotFoundException`
->>>>>>> 0c78ba6b
+- `LightWalletClient` now implements `Closeable` and is thus correctly cleaned up in `SdkSynchronizer` and
+  `FastestServerFetcher` after it's used
 
 ## [2.2.4] - 2024-09-16
 
