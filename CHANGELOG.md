# Changelog
All notable changes to this library will be documented in this file.

The format is based on [Keep a Changelog](https://keepachangelog.com/en/1.0.0/),
and this library adheres to [Semantic Versioning](https://semver.org/spec/v2.0.0.html).

## [Unreleased]

## [2.1.2] - 2024-07-16

### Added
- `SdkSynchronizer.closeFlow()` is a Flow-providing version of `Synchronizer.close()`. It safely closes the 
  Synchronizer together with the related components.
- `WalletCoordinator.deleteSdkDataFlow` is a Flow-providing function that deletes all the persisted data in the SDK 
  (databases associated with the wallet, all compact blocks, and data derived from those blocks) but preserves the 
  wallet secrets.

### Changed
<<<<<<< HEAD
- Migrated to Rust 1.79.0.
=======
- The Android SDK target API level has been updated to version 34
>>>>>>> 5bca00a1
- `ZecString` and `Zatoshi` APIs now handle `MonetarySeparators` with the same grouping and decimal characters
- Checkpoints update

### Fixed
- `MonetarySeparators` API does not signal an unsupported state to clients if used on a device with Locale with the 
 same decimal and grouping separators. Instead, it will just omit the grouping separator.

## [2.1.1] - 2024-04-23

### Changed
- The SDK components no longer contain logging statements in the release build
- `safelyConvertToBigDecimal()` API from `CurrencyFormatter.kt` now expects decimal separator Char on input
- Gradle 8.7
- Android Gradle Plugin 8.3.0
- Kotlin 1.9.23
- Other dependencies update
- Checkpoints update

## [2.1.0] - 2024-04-09

### Added
- The Orchard support has been finished, and the SDK now fully supports sending and receiving funds on the Orchard 
  addresses

### Fixed
- SDK release 1.11.0-beta01 documented that `Synchronizer.new` would throw an
  exception indicating that an internal migration requires the wallet seed, if
  called with `null`. This has been unintentionally broken the entire time: the
  handling logic for this case was accidentally removed shortly after it was
  added. The SDK now correctly throws `InitializeException.SeedRequired`.

### Changed
- `Synchronizer.refreshAllBalances` now refreshes the Orchard balances as well
- The SDK uses ZIP-317 fee system internally
- `ZcashSdk.MINERS_FEE` has been deprecated, and will be removed in 2.1.x
- `ZecSend` data class now provides `Proposal?` object initiated using `Synchronizer.proposeTransfer`
- Wallet initialization using `Synchronizer.new` now could throw a new `SeedNotRelevant` exception when the provided 
  seed is not relevant to any of the derived accounts in the wallet database
- Checkpoints update

## [2.0.7] - 2024-03-08

### Fixed
- `Synchronizer.sendToAddress` and `Synchronizer.shieldFunds` now throw an
  exception if the created transaction successfully reaches `lightwalletd` but
  fails to reach its backing full node's mempool.

### Changed
- `WalletBalance` now contains new fields `changePending` and `valuePending`. Fields `total` and `pending` are 
  still provided. See more in the class documentation 
  `sdk-lib/src/main/java/cash/z/ecc/android/sdk/model/WalletBalance.kt`
- `Synchronizer.transparentBalances: WalletBalance` to `Synchronizer.transparentBalance: Zatoshi`
- `WalletSnapshot.transparentBalance: WalletBalance` to `WalletSnapshot.transparentBalance: Zatoshi`
- `Memo.MAX_MEMO_LENGTH_BYTES` is now available in public API
- `Synchronizer.sendToAddress` and `Synchronizer.shieldFunds` have been
  deprecated, and will be removed in 2.1.x (which will create multiple
  transactions at once for some recipients).

### Added
- APIs that enable constructing a proposal for transferring or shielding funds,
  and then creating transactions from a proposal. The intermediate proposal can
  be used to determine the required fee, before committing to producing
  transactions.
  - `Synchronizer.proposeTransfer`
  - `Synchronizer.proposeShielding`
  - `Synchronizer.createProposedTransactions`
- `WalletBalanceFixture` class with mock values that are supposed to be used only for testing purposes 
- `Memo.countLength(memoString: String)` to count memo length in bytes
- `PersistableWallet.toSafeString` is a safe alternative for the regular [toString] function that prints only 
  non-sensitive parts
- `Synchronizer.validateServerEndpoint` this function checks whether the provided server endpoint is valid. 
  The validation is based on comparing:
  * network type
  * sapling activation height
  * consensus branch id

## [2.0.6] - 2024-01-30

### Fixed
- In 2.0.5, `Synchronizer.shieldFunds` always returned an error due to a crash
  on the Rust side. This release fixes the underlying bug.

## [2.0.5] - 2024-01-30

### Added
- `cash.z.ecc.android.sdk.model.Proposal` (currently unused in the public API).
- System tracing to `CompactBlockProcessor` and the Rust backend.

### Changed
- Migrated to NDK 26.1.10909125 and Rust 1.75.0.
- The wallet balances are now updated immediately upon synchronizer start.
- Existing wallets will now only fetch the most recent subtree roots, improving
  synchronizer startup times.
- Performance of block scanning and `SdkSynchronizer.refreshAllBalances` has
  been improved.
- `WalletAddressFixture` fixture properties have been updated

### Fixed
- The transparent wallet balance `StateFlow` now shows the total transparent
  balance in the wallet, instead of the balance of the default address. It also
  now treats all zero-conf balance as available.

### Removed
- `SdkSynchronizer.refreshSaplingBalance` and
  `SdkSynchronizer.refreshTransparentBalance`
  (use `SdkSynchronizer.refreshAllBalances` instead).

## [2.0.4] - 2024-01-08

### Added
- `TransactionOverview.txIdString()` to provide a readable transaction ID to SDK-consuming apps
- `MonetarySeparators.current(locale: Locale? = null)` now accepts `Locale` on input to force separators locale. If 
  no value is provided, the default one is used. 

### Removed
- `LightWalletEndpointExt` and its functions and variables were removed from the SDK's public APIs entirely. It's 
  preserved only for testing and wallet Demo app purposes. The calling wallet app should provide its own 
  `LightWalletEndpoint` instance within `PersistableWallet` or `SdkSynchronizer` APIs.

### Changed
- Gradle 8.5
- Kotlin 1.9.21
- Other dependency update
- Checkpoints update

### Removed
- Several internally unused exceptions from `Exceptions.kt`

## [2.0.3] - 2023-11-08

### Added
- `Synchronizer.getExistingDataDbFilePath` public API to check and provide file path to the existing data database 
  file or throws [InitializeException.MissingDatabaseException] if the database doesn't exist yet. See #1292.

### Changed
- `CompactBlockProcessor` switched internally from balance and progress FFIs to wallet summary FFI APIs. This change 
  brings a block synchronization speed up. No action is required on the client side. See #1282.
- Checkpoints update

## [2.0.2] - 2023-10-20

### Fixed
- Incorrect note deduplication in the `v_transactions` database view: This is a fix in the Rust layer. The amount 
  sent in the transaction was incorrectly reported even though the actual amount was correctly sent. Now, clients 
  should see the amount they expect to see.

### Changed
- Checkpoints update

## [2.0.1] - 2023-10-02

### Changed
- `PersistableWallet` API provides a new `endpoint` parameter of type `LightWalletEndpoint`, which could be used for 
  the Lightwalletd server customization. The new parameter is part of PersistableWallet persistence. The SDK handles 
  the persistence migration internally.
- The **1_000** Zatoshi fee proposed in ZIP-313 is deprecated now, so the minimum is **10_000** Zatoshi, defined in 
  ZIP-317—the `ZcashSdk.MINERS_FEE` now returns the correct value as described above. Note that the actual fee is 
  handled in a rust layer.
- Adopted the latest Bip39 library v1.0.6

## [2.0.0] - 2023-09-25

## [2.0.0-rc.4] - 2023-09-22

### Fixed
Transparent balance is now correctly updated after a shielding transaction is
created, instead of only once the transaction is mined.

## [2.0.0-rc.3] - 2023-09-21

### Fixed
The Kotlin layer of the SDK now correctly matches the Rust layer `PrevHashMismatch` exception with `ContinuityError` 
and triggers rewind action. 

## [2.0.0-rc.2] - 2023-09-20

### Changed
- Some of the `TransactionOverview` class parameters changed:
  - `id` was removed
  - `index` is nullable
  - `feePaid` is nullable
  - `blockTimeEpochSeconds` is nullable

### Removed
- Block heights are absolute, not relative. Thus, these two operations above the `BlockHeight` object were removed:
  - `plus(other: BlockHeight): BlockHeight`
  - `minus(other: BlockHeight): BlockHeight`

## [2.0.0-rc.1] - 2023-09-12

### Notable Changes

- `CompactBlockProcessor` now processes compact blocks from the lightwalletd
  server using the **Spend-before-Sync** algorithm, which allows scanning of
  wallet blocks to be performed in arbitrary order and optimized to make it
  possible to spend received notes without waiting for synchronization to be
  complete. This feature shortens the time until a wallet's spendable balance
  can be used.
- The block synchronization mechanism is additionally about one-third faster
  thanks to an optimized `CompactBlockProcessor.SYNC_BATCH_SIZE` (issue **#1206**).

### Removed
- `CompactBlockProcessor.ProcessorInfo.lastSyncHeight` no longer had a
  well-defined meaning after implementation of the **SpendBeforeSync**
  synchronization algorithm and has been removed.
  `CompactBlockProcessor.ProcessorInfo.overallSyncRange` provides related
  information.
- `CompactBlockProcessor.ProcessorInfo.isSyncing`. Use `Synchronizer.status` instead.
- `CompactBlockProcessor.ProcessorInfo.syncProgress`. Use `Synchronizer.progress` instead.
- `alsoClearBlockCache` parameter from rewind functions of `Synchronizer` and
  `CompactBlockProcessor`, as it has no effect on the current behaviour of
  these functions.
- Internally, we removed access to the shared block table from the Kotlin
  layer, which resulted in eliminating these APIs:
  - `SdkSynchronizer.findBlockHash()`
  - `SdkSynchronizer.findBlockHashAsHex()`

### Changed
- `CompactBlockProcessor.quickRewind()` and `CompactBlockProcessor.rewindToNearestHeight()`
  now might fail due to internal changes in getting scanned height. Thus, these
  functions now return `Boolean` results.
- `Synchronizer.new()` and `PersistableWallet` APIs require a new
  `walletInitMode` parameter of type `WalletInitMode`, which describes wallet
  initialization mode. See related function and sealed class documentation.

### Fixed
- `Synchronizer.getMemos()` now correctly returns a flow of strings for sent
  and received transactions. Issue **#1154**.
- `CompactBlockProcessor` now triggers transaction polling while block
  synchronization is in progress as expected. Clients will be notified shortly
  after every new transaction is discovered via `Synchronizer.transactions`
  API. Issue **#1170**.

## [1.21.0-beta01]

Note: This is the last _1.x_ version release. The upcoming version _2.0_ brings the **Spend-before-Sync** feature,
which speeds up discovering the wallet's spendable balance.

### Changed
- Updated dependencies:
   - Gradle 8.3
   - AGP 8.1.1
   - Kotlin 1.9.10
   - Coroutines 1.7.3
   - Compose
   - AndroidX
   - gRPC/Protobuf
   - etc.
- Checkpoints

## 1.20.0-beta01
- The SDK internally migrated from `BackendExt` rust backend extension functions to more type-safe `TypesafeBackend`.
- `Synchronizer.getMemos()` now internally handles expected `RuntimeException` from the rust layer and transforms it
  in an empty string.

## 1.19.0-beta01
### Changed
- Adopted the latest Bip39 version 1.0.5

### Fixed
- `TransactionOverview` object returned with `SdkSynchronizer.transactions` now contains a correct `TransactionState.
  Pending` in case of the transaction is mined,but not fully confirmed.
- When the SDK internally works with a recently created transaction there was a moment in which could the transaction
  causes the SDK to crash, because of its invalid mined height. Fixed now.

## 1.18.0-beta01
- Synchronizer's functions `getUnifiedAddress`, `getSaplingAddress`, `getTransparentAddress`, and `refreshUtxos` now
  do not provide `Account.DEFAULT` value for the account argument. As accounts are not fully supported by the SDK
  yet, the caller should explicitly set Account.DEFAULT as the account argument to keep the same behavior.
- Gradle 8.1.1
- AGP 8.0.2

## 1.17.0-beta01
- Transparent fund balances are now displayed almost immediately
- Synchronization of shielded balances and transaction history is about 30% faster
- Disk space usage is reduced by about 90%
- `Synchronizer.status` has been simplified by combining `DOWNLOADING`, `VALIDATING`, and `SCANNING` states into a single `SYNCING` state.
- `Synchronizer.progress` now returns `Flow<PercentDecimal>` instead of `Flow<Int>`. PercentDecimal is a type-safe model. Use `PercentDecimal.toPercentage()` to get a number within 0-100% scale.
- `Synchronizer.clearedTransactions` has been renamed to `Synchronizer.transactions` and includes sent, received, and pending transactions.  Synchronizer APIs for listing sent, received, and pending transactions have been removed.  Clients can determine whether a transaction is sent, received, or pending by filtering the `TransactionOverview` objects returned by `Synchronizer.transactions`
- `Synchronizer.send()` and `shieldFunds()` are now `suspend` functions with `Long` return values representing the ID of the newly created transaction.  Errors are reported by thrown exceptions.
 - `DerivationTool` is now an interface, rather than an `object`, which makes it easier to inject alternative implementations into tests.  To adapt to the new API, replace calls to `DerivationTool.methodName()` with `DerivationTool.getInstance().methodName()`.
 - `DerivationTool` methods are no longer suspending, which should make it easier to call them in various situations.  Obtaining a `DerivationTool` instance via `DerivationTool.getInstance()` frontloads the need for a suspending call.
 - `DerivationTool.deriveUnifiedFullViewingKeys()` no longer has a default argument for `numberOfAccounts`.  Clients should now pass `DerivationTool.DEFAULT_NUMBER_OF_ACCOUNTS` as the value. Note that the SDK does not currently have proper support for multiple accounts.
 - The SDK's internals for connecting with librustzcash have been refactored to a separate Gradle module `backend-lib` (and therefore a separate artifact) which is a transitive dependency of the Zcash Android SDK.  SDK consumers that use Gradle dependency locks may notice this difference, but otherwise it should be mostly an invisible change.

## 1.16.0-beta01
(This version was only deployed as a snapshot and not released on Maven Central)
### Changed
 - The minimum supported version of Android is now API level 27.

## 1.15.0-beta01
### Changed
- A new package `sdk-incubator-lib` is now available as a public API.  This package contains experimental APIs that may be promoted to the SDK in the future.  The APIs in this package are not guaranteed to be stable, and may change at any time.
- `Synchronizer.refreshUtxos` now takes `Account` type as first parameter instead of transparent address of type
    `String`, and thus it downloads all UTXOs for the given account addresses. The Account object provides a default `0` index Account with `Account.DEFAULT`.

## 1.14.0-beta01
### Changed
 - The minimum supported version of Android is now API level 24.

## 1.13.0-beta01
### Changed
- The SDK's internal networking has been refactored to a separate Gradle module `lightwallet-client-lib` (and
  therefore a separate artifact) which is a transitive dependency of the Zcash Android SDK.
    - The `z.cash.ecc.android.sdk.model.LightWalletEndpoint` class has been moved to `co.electriccoin.lightwallet.client.model.LightWalletEndpoint`
    - The new networking module now provides a `LightWalletClient` for asynchronous calls.
    - Most unary calls respond with the new `Response` class and its subclasses. Streaming calls will be updated
      with the Response class later.
    - SDK clients should avoid using generated GRPC objects, as these are an internal implementation detail and are in process of being removed from the public API.  Any clients using GRPC objects will find these have been repackaged from `cash.z.wallet.sdk.rpc` to `cash.z.wallet.sdk.internal.rpc` to signal they are not a public API.

## 1.12.0-beta01
### Changed
 - `TransactionOverview`, `Transaction.Sent`, and `Transaction.Received` have `minedHeight` as a nullable field now.  This fixes a potential crash when fetching transactions when a transaction is in the mempool

## 1.11.0-beta01
### Added
- `cash.z.ecc.android.sdk`:
  - `Synchronizer.getUnifiedAddress`
  - `Synchronizer.getSaplingAddress`
  - `Synchronizer.isValidUnifiedAddr`
  - `Synchronizer.getMemos(TransactionOverview)`
  - `Synchronizer.getReceipients(TransactionOverview)`
- `cash.z.ecc.android.sdk.model`:
  - `Account`
  - `FirstClassByteArray`
  - `PendingTransaction`
  - `Transaction`
  - `UnifiedSpendingKey`
- `cash.z.ecc.android.sdk.tool`:
  - `DerivationTool.deriveUnifiedSpendingKey`
  - `DerivationTool.deriveUnifiedFullViewingKey`
  - `DerivationTool.deriveTransparentAccountPrivateKey`
  - `DerivationTool.deriveTransparentAddressFromAccountPrivateKey`
  - `DerivationTool.deriveUnifiedAddress`
  - `DerivationTool.deriveUnifiedFullViewingKeys`
  - `DerivationTool.validateUnifiedFullViewingKey`
    - Still unimplemented.
- `cash.z.ecc.android.sdk.type`:
  - `AddressType.Unified`
  - `UnifiedFullViewingKey`, representing a Unified Full Viewing Key as specified in
    [ZIP 316](https://zips.z.cash/zip-0316#encoding-of-unified-full-incoming-viewing-keys).

### Changed
- The following methods now take or return `UnifiedFullViewingKey` instead of
  `UnifiedViewingKey`:
    - `cash.z.ecc.android.sdk`:
      - `Initializer.Config.addViewingKey`
      - `Initializer.Config.importWallet`
      - `Initializer.Config.newWallet`
      - `Initializer.Config.setViewingKeys`
- `cash.z.ecc.android.sdk`:
  - `Synchronizer.Companion.new` now takes many of the arguments previously passed to `Initializer`. In addition, an optional `seed` argument is required for first-time initialization or if `Synchronizer.new` throws an exception indicating that an internal migration requires the wallet seed.  (This second case will be true the first time existing clients upgrade to this new version of the SDK).
  - `Synchronizer.new()` now returns an instance that implements the `Closeable` interface.  `Synchronizer.stop()` is effectively renamed to `Synchronizer.close()`
  - `Synchronizer` ensures that multiple instances cannot be running concurrently with the same network and alias
  - `Synchronizer.sendToAddress` now takes a `UnifiedSpendingKey` instead of an encoded
    Sapling extended spending key, and the `fromAccountIndex` argument is now implicit in
    the `UnifiedSpendingKey`.
  - `Synchronizer.shieldFunds` now takes a `UnifiedSpendingKey` instead of separately
    encoded Sapling and transparent keys.
  - `Synchronizer` methods that previously took an `Int` for account index now take an `Account` object
  - `Synchronizer.sendToAddress()` and `Synchronizer.shieldFunds()` return flows that can now be collected multiple times.  Prior versions of the SDK had a bug that could submit transactions multiple times if the flow was collected more than once.
- Updated dependencies:
  - Kotlin 1.7.21
  - AndroidX
  - etc.
- Updated checkpoints

### Removed
- `cash.z.ecc.android.sdk`:
  - `Initializer` (use `Synchronizer.new` instead)
  - `Synchronizer.start()` - Synchronizer is now started automatically when constructing a new instance.
  - `Synchronizer.getAddress` (use `Synchronizer.getUnifiedAddress` instead).
  - `Synchronizer.getShieldedAddress` (use `Synchronizer.getSaplingAddress` instead)
  - `Synchronizer.cancel`
  - `Synchronizer.cancelSpend`
- `cash.z.ecc.android.sdk.type.UnifiedViewingKey`
  - This type had a bug where the `extpub` field actually was storing a plain transparent
    public key, and not the extended public key as intended. This made it incompatible
    with ZIP 316.
- `cash.z.ecc.android.sdk.tool`:
  - `DerivationTool.deriveSpendingKeys` (use `DerivationTool.deriveUnifiedSpendingKey` instead)
  - `DerivationTool.deriveViewingKey` (use `DerivationTool.deriveUnifiedFullViewingKey` instead)
  - `DerivationTool.deriveTransparentAddress` (use `Synchronizer.getLegacyTransparentAddress` instead).
  - `DerivationTool.deriveTransparentAddressFromPrivateKey` (use `Synchronizer.getLegacyTransparentAddress` instead).
  - `DerivationTool.deriveTransparentAddressFromPublicKey` (use `Synchronizer.getLegacyTransparentAddress` instead).
  - `DerivationTool.deriveTransparentSecretKey` (use `DerivationTool.deriveUnifiedSpendingKey` instead).
  - `DerivationTool.deriveShieldedAddress`
  - `DerivationTool.deriveUnifiedViewingKeys` (use `DerivationTool.deriveUnifiedFullViewingKey` instead)
  - `DerivationTool.validateUnifiedViewingKey`

## Version 1.9.0-beta05
- The minimum version of Android supported is now API 21
- Fixed R8/ProGuard consumer rule, which eliminates a runtime crash for minified apps

## Version 1.9.0-beta04
- The SDK now stores sapling param files in `no_backup/co.electricoin.zcash` folder instead of the `cache/params`
  folder. Besides that, `SaplingParamTool` also does validation of downloaded sapling param file hash and size.
**No action required from client app**.

## Version 1.9.0-beta03
- No changes; this release is a test of a new deployment process

## Version 1.9.0-beta02
- The SDK now stores database files in `no_backup/co.electricoin.zcash` folder instead of the `database` folder. **No action required from client app**.

## Version 1.9.0-beta01
 - Split `ZcashNetwork` into `ZcashNetwork` and `LightWalletEndpoint` to decouple network and server configuration
 - Gradle 7.5.1
 - Updated checkpoints

## Version 1.8.0-beta01
- Enabled automated unit tests run on the CI server
- Added `BlockHeight` typesafe object to represent block heights
- Significantly reduced memory usage, fixing potential OutOfMemoryError during block download
- Kotlin 1.7.10
- Updated checkpoints

## Version 1.7.0-beta01
- Added `Zatoshi` typesafe object to represent amounts.
- Kotlin 1.7.0

## Version 1.6.0-beta01
- Updated checkpoints for Mainnet and Testnet
- Fix: SDK can now be used on Intel x86_64 emulators
- Prevent R8 warnings for apps consuming the SDK

## Version 1.5.0-beta01
- New: Transactions can be created after NU5 activation.
- New: Support for receiving v5 transactions.
- Known issues: The SDK will not run on Intel 64-bit API 31+ emulators.  Workarounds include: testing on a physical device, using an older 32-bit API version Intel emulator, or using an ARM emulator.

## Version 1.4.0-beta01
- Main entrypoint to the SDK has changed.  See [MIGRATIONS.md](MIGRATIONS.md)
- The minimum version of Android supported is now API 19
- Updated checkpoints for Mainnet and Testnet
- Internal bugfixes around concurrent access to resources, which could cause transient failures and data corruption
- Added ProGuard rules so that SDK clients can use R8 to shrink their apps
- Updated dependencies, including Kotlin 1.6.21, Coroutines 1.6.1, GRPC 1.46.0, Okio 3.1.0, NDK 23
- Known issues: The SDK will not run on Intel 64-bit API 31+ emulators.  Workarounds include: testing on a physical device, using an older 32-bit API version Intel emulator, or using an ARM emulator.

## Version 1.3.0-beta20
- New: Updated checkpoints for Mainnet and Testnet

## Version 1.3.0-beta19
- New: Updated checkpoints for Mainnet and Testnet
- Fix: Repackaged internal classes to a new `internal` package name
- Fix: Testnet checkpoints have been corrected
- Updated dependencies

## Version 1.3.0-beta18
- Fix: Corrected logic when calculating birthdates for wallets with zero received notes.

## Version 1.3.0-beta17
- Fix: Autoshielding confirmation count error so funds are available after 10 confirmations.
- New: Allow developers to enable Rust logs.
- New: Accept GZIP compression from lightwalletd.
- New: Reduce the UTXO retry time.

## Version 1.3.0-beta16
- Fix: Gracefully handle failures while fetching UTXOs.
- New: Expose StateFlows for balances.
- New: Make it easier to subscribe to transactions.
- New: Cleanup default logs.
- New: Convenience functions for WalletBalance objects.

## Version 1.3.0-beta15
- Fix: Increase reconnection attempts on failed app restart.
- New: Updated checkpoints for testnet and mainnet.

## Version 1.3.0-beta14
- New: Add separate flows for sapling, orchard and tranparent balances.
- Fix: Continue troubleshooting and fixing server disconnects.
- Updated dependencies.

## Version 1.3.0-beta12
- New: Expose network height as StateFlow.
- Fix: Reconnect to lightwalletd when a service exception occurs.

## Version 1.3.0-beta11
- Fix: Remove unused flag that was breaking new wallet creation for some wallets.

## Version 1.3.0-beta10
- Fix: Make it safe to call the new prepare function more than once.

## Version 1.3.0-beta09
- New: Add quick rewind feature, which makes it easy to rescan blocks after an upgrade.
- Fix: Repair complex data migration bug that caused crashes on upgrades.

## Version 1.3.0-beta08
- Fix: Disable librustzcash logs by default.

## Version 1.3.0-beta07
- Fix: Address issues with key migration, allowing wallets to reset viewing keys, when needed.

## Version 1.3.0-beta06
- Fix: Repair publishing so that AARs work on Windows machines [issue #222].
- Fix: Incorrect BranchId on 32-bit devics [issue #224].
- Fix: Rescan should not go beyond the wallet checkpoint.
- New: Drop Android Jetifier since it is no longer used.
- Updated checkpoints, improved tests (added Test Suites) and better error messages.

## Version 1.3.0-beta05
- Major: Consolidate product flavors into one library for the SDK instead of two.
- Major: Integrates with latest Librustzcash including full Data Access API support.
- Major: Move off of JCenter and onto Maven Central.
- New: Adds Ktlint [Credit: @nighthawk24]
- Fix: Added SaplingParamTool and ability to clear param files from cache [Credit: @herou]
- New: Added responsible disclosure document for vulnerabilities [Credit: @zebambam]
- New: UnifiedViewingKey concept.
- New: Adds support for autoshielding, including database migrations.
- New: Adds basic support for UTXOs, including refresh during scan.
- New: Support the ability to wipe all sqlite data and rebuild from keys.
- New: Switches to ZOMG lightwalletd instances.
- Fix: Only notify subscribers when a new block is detected.
- New: Add scan metrics and callbacks for apps to measure performance.
- Fix: Improve error handling and surface critical Initialization errors.
- New: Adds cleanup and removal of failed transactions.
- New: Improved logic for determining the wallet birthday.
- New: Add the ability to rewind and rescan blocks.
- New: Better safeguards against testnet v mainnet data contamination.
- New: Improved troubleshooting of ungraceful shutdowns.
- Docs: Update README to draw attention to the demo app.
- New: Expose transaction count.
- New: Derive sapling activation height from the active network.
- New: Latest checkpoints for mainnet and testnet.

## Version 1.2.1-beta04
- New: Updated to latest versions of grpc, grpc-okhttp and protoc
- Fix: Addresses root issue of Android 11 crash on SSL sockets

## Version 1.2.1-beta03
- New: Implements ZIP-313, reducing the default fee from 10,000 to 1,000 zats.
- Fix: 80% reduction in build warnings from 90 -> 18 and improved docs [Credit: @herou].

## Version 1.2.1-beta02
- New: Improve birthday configuration and config functions.
- Fix: Broken layout in demo app transaction list.

## Version 1.2.1-beta01
- New: Added latest checkpoints for testnet and mainnet.
- New: Added display name for Canopy.
- New: Update to the latest lightwalletd service definition.
- Fix: Convert Initializer.Builder to Initializer.Config to simplify the constructors.

## Version 1.2.0-beta01
- New: Added ability to erase initializer data.
- Fix: Updated to latest librustzcash, fixing send functionality on Canopy.

## Version 1.1.0-beta10
- New: Modified visibility on a few things to facilitate partner integrations.

## Version 1.1.0-beta08
- Fix: Publishing has been corrected by jcenter's support team.
- New: Minor improvement to initializer

## Version 1.1.0-beta05
- New: Synchronizer can now be started with just a viewing key.
- New: Initializer improvements.
- New: Added tool for loading checkpoints.
- New: Added tool for deriving keys and addresses, statically.
- New: Updated and revamped the demo apps.
- New: Added a bit more (unofficial) t-addr support.
- Fix: Broken testnet demo app.
- Fix: Publishing configuration.

## Version 1.1.0-beta04
- New: Add support for canopy on testnet.
- New: Change the default lightwalletd server.
- New: Add lightwalletd service for fetching t-addr transactions.
- New: prove the concept of local RPC via protobufs.
- New: Iterate on the demo app.
- New: Added new checkpoints.
- Fix: Minor enhancements.

## Version 1.1.0-beta03
- New: Add robust support for transaction cancellation.
- New: Update to latest version of librustzcash.
- New: Expand test support.
- New: Improve and simplify intialization.
- New: Flag when rust is running in debug mode, causing a 10X slow down.
- New: Contributing guidelines.
- Fix: Minor cleanup and improvements.<|MERGE_RESOLUTION|>--- conflicted
+++ resolved
@@ -5,6 +5,8 @@
 and this library adheres to [Semantic Versioning](https://semver.org/spec/v2.0.0.html).
 
 ## [Unreleased]
+### Changed
+- Migrated to Rust 1.79.0.
 
 ## [2.1.2] - 2024-07-16
 
@@ -16,11 +18,7 @@
   wallet secrets.
 
 ### Changed
-<<<<<<< HEAD
-- Migrated to Rust 1.79.0.
-=======
 - The Android SDK target API level has been updated to version 34
->>>>>>> 5bca00a1
 - `ZecString` and `Zatoshi` APIs now handle `MonetarySeparators` with the same grouping and decimal characters
 - Checkpoints update
 
