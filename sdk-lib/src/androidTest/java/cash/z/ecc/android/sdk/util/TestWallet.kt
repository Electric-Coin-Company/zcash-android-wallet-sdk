package cash.z.ecc.android.sdk.util

import androidx.test.platform.app.InstrumentationRegistry
import cash.z.ecc.android.bip39.Mnemonics
import cash.z.ecc.android.bip39.toSeed
import cash.z.ecc.android.sdk.SdkSynchronizer
import cash.z.ecc.android.sdk.Synchronizer
import cash.z.ecc.android.sdk.internal.Twig
import cash.z.ecc.android.sdk.internal.twig
import cash.z.ecc.android.sdk.model.Account
import cash.z.ecc.android.sdk.model.BlockHeight
import cash.z.ecc.android.sdk.model.Testnet
import cash.z.ecc.android.sdk.model.WalletBalance
import cash.z.ecc.android.sdk.model.Zatoshi
import cash.z.ecc.android.sdk.model.ZcashNetwork
import cash.z.ecc.android.sdk.model.isPending
import cash.z.ecc.android.sdk.tool.DerivationTool
import co.electriccoin.lightwallet.client.model.LightWalletEndpoint
import kotlinx.coroutines.CoroutineScope
import kotlinx.coroutines.DelicateCoroutinesApi
import kotlinx.coroutines.SupervisorJob
import kotlinx.coroutines.delay
import kotlinx.coroutines.flow.catch
import kotlinx.coroutines.flow.collect
import kotlinx.coroutines.flow.first
import kotlinx.coroutines.flow.onCompletion
import kotlinx.coroutines.flow.takeWhile
import kotlinx.coroutines.launch
import kotlinx.coroutines.newFixedThreadPoolContext
import kotlinx.coroutines.runBlocking
import java.util.concurrent.TimeoutException

/**
 * A simple wallet that connects to testnet for integration testing. The intention is that it is
 * easy to drive and nice to use.
 */
@OptIn(DelicateCoroutinesApi::class)
class TestWallet(
    val seedPhrase: String,
    val alias: String = "TestWallet",
    val network: ZcashNetwork = ZcashNetwork.Testnet,
    val endpoint: LightWalletEndpoint = LightWalletEndpoint.Testnet,
    startHeight: BlockHeight? = null
) {
    constructor(
        backup: Backups,
        network: ZcashNetwork = ZcashNetwork.Testnet,
        alias: String = "TestWallet"
    ) : this(
        backup.seedPhrase,
        network = network,
        startHeight = if (network == ZcashNetwork.Mainnet) backup.mainnetBirthday else backup.testnetBirthday,
        alias = alias
    )

    val walletScope = CoroutineScope(
        SupervisorJob() + newFixedThreadPoolContext(3, this.javaClass.simpleName)
    )

    // Although runBlocking isn't great, this usage is OK because this is only used within the
    // automated tests

    private val context = InstrumentationRegistry.getInstrumentation().context
    private val seed: ByteArray = Mnemonics.MnemonicCode(seedPhrase).toSeed()
<<<<<<< HEAD
    private val shieldedSpendingKey =
        runBlocking { DerivationTool.deriveSpendingKeys(seed, network = network)[0] }
    private val transparentSecretKey =
        runBlocking { DerivationTool.deriveTransparentSecretKey(seed, network = network) }
    val initializer = runBlocking {
        Initializer.new(context) { config ->
            runBlocking { config.importWallet(seed, startHeight, network, endpoint, alias = alias) }
        }
    }
    val synchronizer: SdkSynchronizer = Synchronizer.newBlocking(initializer) as SdkSynchronizer
    val service = synchronizer.processor.downloader.lightWalletClient
=======
    private val spendingKey =
        runBlocking { DerivationTool.deriveUnifiedSpendingKey(seed, network = network, Account.DEFAULT) }
    val synchronizer: SdkSynchronizer = Synchronizer.newBlocking(
        context,
        network,
        alias,
        lightWalletEndpoint = endpoint,
        seed = seed,
        startHeight
    ) as SdkSynchronizer
    val service = (synchronizer.processor.downloader.lightWalletService as LightWalletGrpcService)
>>>>>>> 66ad3918

    val available get() = synchronizer.saplingBalances.value?.available
    val unifiedAddress =
        runBlocking { synchronizer.getUnifiedAddress(Account.DEFAULT) }
    val transparentAddress =
        runBlocking { synchronizer.getTransparentAddress(Account.DEFAULT) }
    val birthdayHeight get() = synchronizer.latestBirthdayHeight
    val networkName get() = synchronizer.network.networkName

    suspend fun transparentBalance(): WalletBalance {
        synchronizer.refreshUtxos(transparentAddress, synchronizer.latestBirthdayHeight)
        return synchronizer.getTransparentBalance(transparentAddress)
    }

    suspend fun sync(timeout: Long = -1): TestWallet {
        val killSwitch = walletScope.launch {
            if (timeout > 0) {
                delay(timeout)
                throw TimeoutException("Failed to sync wallet within ${timeout}ms")
            }
        }

        twig("Awaiting next SYNCED status")

        // block until synced
        synchronizer.status.first { it == Synchronizer.Status.SYNCED }
        killSwitch.cancel()
        twig("Synced!")
        return this
    }

    suspend fun send(
        address: String = transparentAddress,
        memo: String = "",
        amount: Zatoshi = Zatoshi(500L)
    ): TestWallet {
        Twig.sprout("$alias sending")
        synchronizer.sendToAddress(spendingKey, amount, address, memo)
            .takeWhile { it.isPending(null) }
            .collect {
                twig("Updated transaction: $it")
            }
        Twig.clip("$alias sending")
        return this
    }

    suspend fun rewindToHeight(height: BlockHeight): TestWallet {
        synchronizer.rewindToNearestHeight(height, false)
        return this
    }

    suspend fun shieldFunds(): TestWallet {
        twig("checking $transparentAddress for transactions!")
        synchronizer.refreshUtxos(transparentAddress, BlockHeight.new(ZcashNetwork.Mainnet, 935000)).let { count ->
            twig("FOUND $count new UTXOs")
        }

        synchronizer.getTransparentBalance(transparentAddress).let { walletBalance ->
            twig("FOUND utxo balance of total: ${walletBalance.total}  available: ${walletBalance.available}")

            if (walletBalance.available.value > 0L) {
                synchronizer.shieldFunds(spendingKey)
                    .onCompletion { twig("done shielding funds") }
                    .catch { twig("Failed with $it") }
                    .collect()
            }
        }

        return this
    }

    suspend fun join(timeout: Long? = null): TestWallet {
        // block until stopped
        twig("Staying alive until synchronizer is stopped!")
        if (timeout != null) {
            twig("Scheduling a stop in ${timeout}ms")
            walletScope.launch {
                delay(timeout)
                synchronizer.close()
            }
        }
        synchronizer.status.first { it == Synchronizer.Status.STOPPED }
        twig("Stopped!")
        return this
    }

    companion object {
        init {
            Twig.enabled(true)
        }
    }

    // TODO [843]: Ktlint 0.48.1 (remove this suppress)
    // TODO [843]: https://github.com/zcash/zcash-android-wallet-sdk/issues/843
    @Suppress("ktlint:no-semi")
    enum class Backups(val seedPhrase: String, val testnetBirthday: BlockHeight, val mainnetBirthday: BlockHeight) {
        // TODO: get the proper birthday values for these wallets
        DEFAULT(
            "column rhythm acoustic gym cost fit keen maze fence seed mail medal shrimp tell relief clip cannon foster soldier shallow refuse lunar parrot banana",
            BlockHeight.new(
                ZcashNetwork.Testnet,
                1_355_928
            ),
            BlockHeight.new(ZcashNetwork.Mainnet, 1_000_000)
        ),
        SAMPLE_WALLET(
            "input frown warm senior anxiety abuse yard prefer churn reject people glimpse govern glory crumble swallow verb laptop switch trophy inform friend permit purpose",
            BlockHeight.new(
                ZcashNetwork.Testnet,
                1_330_190
            ),
            BlockHeight.new(ZcashNetwork.Mainnet, 1_000_000)
        ),
        DEV_WALLET(
            "still champion voice habit trend flight survey between bitter process artefact blind carbon truly provide dizzy crush flush breeze blouse charge solid fish spread",
            BlockHeight.new(
                ZcashNetwork.Testnet,
                1_000_000
            ),
            BlockHeight.new(ZcashNetwork.Mainnet, 991645)
        ),
        ALICE(
            "quantum whisper lion route fury lunar pelican image job client hundred sauce chimney barely life cliff spirit admit weekend message recipe trumpet impact kitten",
            BlockHeight.new(
                ZcashNetwork.Testnet,
                1_330_190
            ),
            BlockHeight.new(ZcashNetwork.Mainnet, 1_000_000)
        ),
        BOB(
            "canvas wine sugar acquire garment spy tongue odor hole cage year habit bullet make label human unit option top calm neutral try vocal arena",
            BlockHeight.new(
                ZcashNetwork.Testnet,
                1_330_190
            ),
            BlockHeight.new(ZcashNetwork.Mainnet, 1_000_000)
        );
    }
}<|MERGE_RESOLUTION|>--- conflicted
+++ resolved
@@ -62,19 +62,6 @@
 
     private val context = InstrumentationRegistry.getInstrumentation().context
     private val seed: ByteArray = Mnemonics.MnemonicCode(seedPhrase).toSeed()
-<<<<<<< HEAD
-    private val shieldedSpendingKey =
-        runBlocking { DerivationTool.deriveSpendingKeys(seed, network = network)[0] }
-    private val transparentSecretKey =
-        runBlocking { DerivationTool.deriveTransparentSecretKey(seed, network = network) }
-    val initializer = runBlocking {
-        Initializer.new(context) { config ->
-            runBlocking { config.importWallet(seed, startHeight, network, endpoint, alias = alias) }
-        }
-    }
-    val synchronizer: SdkSynchronizer = Synchronizer.newBlocking(initializer) as SdkSynchronizer
-    val service = synchronizer.processor.downloader.lightWalletClient
-=======
     private val spendingKey =
         runBlocking { DerivationTool.deriveUnifiedSpendingKey(seed, network = network, Account.DEFAULT) }
     val synchronizer: SdkSynchronizer = Synchronizer.newBlocking(
@@ -85,8 +72,6 @@
         seed = seed,
         startHeight
     ) as SdkSynchronizer
-    val service = (synchronizer.processor.downloader.lightWalletService as LightWalletGrpcService)
->>>>>>> 66ad3918
 
     val available get() = synchronizer.saplingBalances.value?.available
     val unifiedAddress =
