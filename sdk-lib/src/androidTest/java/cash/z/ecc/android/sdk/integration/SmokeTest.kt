--- conflicted
+++ resolved
@@ -7,7 +7,6 @@
 import cash.z.ecc.android.sdk.util.TestWallet
 import kotlinx.coroutines.runBlocking
 import org.junit.Assert.assertEquals
-import org.junit.Assert.assertFalse
 import org.junit.Assert.assertTrue
 import org.junit.Ignore
 import org.junit.Test
@@ -21,19 +20,6 @@
 class SmokeTest {
 
     @Test
-<<<<<<< HEAD
-    fun testNotPlaintext() {
-        val service =
-            wallet.synchronizer.processor.downloader.lightWalletService as LightWalletGrpcService
-        assertFalse(
-            "Wallet is using plaintext. This will cause problems for the test. Ensure that the `lightwalletd_allow_very_insecure_connections` resource value is false",
-            service.connectionInfo.usePlaintext
-        )
-    }
-
-    @Test
-=======
->>>>>>> e01a9064
     fun testFilePaths() {
         assertTrue(
             "Invalid DataDB file",
