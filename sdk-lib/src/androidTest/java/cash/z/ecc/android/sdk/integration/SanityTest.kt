package cash.z.ecc.android.sdk.integration

import cash.z.ecc.android.sdk.annotation.MaintainedTest
import cash.z.ecc.android.sdk.annotation.TestPurpose
import cash.z.ecc.android.sdk.ext.BlockExplorer
import cash.z.ecc.android.sdk.internal.twig
import cash.z.ecc.android.sdk.model.BlockHeight
import cash.z.ecc.android.sdk.model.ZcashNetwork
import cash.z.ecc.android.sdk.util.TestWallet
import kotlinx.coroutines.runBlocking
import org.junit.Assert.assertEquals
import org.junit.Assert.assertTrue
import org.junit.Test
import org.junit.runner.RunWith
import org.junit.runners.Parameterized

// TODO [#650]: https://github.com/zcash/zcash-android-wallet-sdk/issues/650

/**
 * This test is intended to run to make sure that basic things are functional and pinpoint what is
 * not working. It was originally developed after a major refactor to find what broke.
 */
@MaintainedTest(TestPurpose.COMMIT)
@RunWith(Parameterized::class)
class SanityTest(
    private val wallet: TestWallet,
    private val extfvk: String,
    private val extpub: String,
    private val birthday: BlockHeight

) {

    val networkName = wallet.networkName
    val name = "$networkName wallet"

    @Test
    fun testFilePaths() {
        assertTrue(
            "$name has invalid DataDB file",
            wallet.initializer.rustBackend.dataDbFile.absolutePath.endsWith(
                "no_backup/co.electricoin.zcash/TestWallet_${networkName}_Data.db"
            )
        )
        assertTrue(
            "$name has invalid CacheDB file",
            wallet.initializer.rustBackend.cacheDbFile.absolutePath.endsWith(
                "no_backup/co.electricoin.zcash/TestWallet_${networkName}_Cache.db"
            )
        )
        assertTrue(
            "$name has invalid CacheDB params dir",
            wallet.initializer.rustBackend.pathParamsDir.endsWith(
                "cache/params"
            )
        )
    }

    @Test
    fun testBirthday() {
        assertEquals(
            "$name has invalid birthday height",
            birthday,
            wallet.initializer.checkpoint.height
        )
    }

    @Test
    fun testViewingKeys() {
        assertEquals(
            "$name has invalid extfvk",
            extfvk,
            wallet.initializer.viewingKeys[0].extfvk
        )
        assertEquals(
            "$name has invalid extpub",
            extpub,
            wallet.initializer.viewingKeys[0].extpub
        )
    }

    @Test
    fun testLatestHeight() = runBlocking {
        if (wallet.networkName == "mainnet") {
            val expectedHeight = BlockExplorer.fetchLatestHeight()
<<<<<<< HEAD

            // Fetch height directly because the synchronizer hasn't started, yet. Then we test the
            // result, only if there is no server communication problem.
            val downloaderHeight = runCatching {
                return@runCatching wallet.service.getLatestBlockHeight()
            }.onFailure {
                twig(it)
            }.getOrElse { return@runBlocking }

            val info = wallet.connectionInfo

=======
            // fetch height directly because the synchronizer hasn't started, yet
            val downloaderHeight = wallet.service.getLatestBlockHeight()
>>>>>>> e01a9064
            assertTrue(
                "${wallet.endpoint} ${wallet.networkName} Lightwalletd is too far behind. Downloader height $downloaderHeight is more than 10 blocks behind block explorer height $expectedHeight",
                expectedHeight - 10 < downloaderHeight.value
            )
        }
    }

    @Test
    fun testSingleBlockDownload() = runBlocking {
        // Fetch height directly because the synchronizer hasn't started, yet. Then we test the
        // result, only if there is no server communication problem.
        val height = BlockHeight.new(wallet.network, 1_000_000)
        val block = runCatching {
            return@runCatching wallet.service.getBlockRange(height..height).first()
        }.onFailure {
            twig(it)
        }.getOrElse { return@runBlocking }

        val downloaderHeight = runCatching {
            wallet.service.getLatestBlockHeight()
        }.getOrNull() ?: return@runBlocking
        assertTrue("$networkName failed to return a proper block. Height was ${block.height} but we expected $height", block.height == height.value)
    }

    companion object {
        @JvmStatic
        @Parameterized.Parameters
        fun wallets() = listOf(
            // Testnet wallet
            arrayOf(
                TestWallet(TestWallet.Backups.SAMPLE_WALLET),
                "zxviewtestsapling1qv0ue89kqqqqpqqyt4cl5wvssx4wqq30e5m948p07dnwl9x3u75vvnzvjwwpjkrf8yk2gva0kkxk9p8suj4xawlzw9pajuxgap83wykvsuyzfrm33a2p2m4jz2205kgzx0l2lj2kyegtnuph6crkyvyjqmfxut84nu00wxgrstu5fy3eu49nzl8jzr4chmql4ysgg2t8htn9dtvxy8c7wx9rvcerqsjqm6lqln9syk3g8rr3xpy3l4nj0kawenzpcdtnv9qmy98vdhqzaf063",
                "0234965f30c8611253d035f44e68d4e2ce82150e8665c95f41ccbaf916b16c69d8",
                BlockHeight.new(ZcashNetwork.Testnet, 1330000)
            ),
            // Mainnet wallet
            arrayOf(
                TestWallet(TestWallet.Backups.SAMPLE_WALLET, ZcashNetwork.Mainnet),
                "zxviews1q0hxkupsqqqqpqzsffgrk2smjuccedua7zswf5e3rgtv3ga9nhvhjug670egshd6me53r5n083s2m9mf4va4z7t39ltd3wr7hawnjcw09eu85q0ammsg0tsgx24p4ma0uvr4p8ltx5laum2slh2whc23ctwlnxme9w4dw92kalwk5u4wyem8dynknvvqvs68ktvm8qh7nx9zg22xfc77acv8hk3qqll9k3x4v2fa26puu2939ea7hy4hh60ywma69xtqhcy4037ne8g2sg8sq",
                "031c6355641237643317e2d338f5e8734c57e8aa8ce960ee22283cf2d76bef73be",
                BlockHeight.new(ZcashNetwork.Mainnet, 1000000)
            )
        )
    }
}<|MERGE_RESOLUTION|>--- conflicted
+++ resolved
@@ -82,7 +82,6 @@
     fun testLatestHeight() = runBlocking {
         if (wallet.networkName == "mainnet") {
             val expectedHeight = BlockExplorer.fetchLatestHeight()
-<<<<<<< HEAD
 
             // Fetch height directly because the synchronizer hasn't started, yet. Then we test the
             // result, only if there is no server communication problem.
@@ -92,12 +91,6 @@
                 twig(it)
             }.getOrElse { return@runBlocking }
 
-            val info = wallet.connectionInfo
-
-=======
-            // fetch height directly because the synchronizer hasn't started, yet
-            val downloaderHeight = wallet.service.getLatestBlockHeight()
->>>>>>> e01a9064
             assertTrue(
                 "${wallet.endpoint} ${wallet.networkName} Lightwalletd is too far behind. Downloader height $downloaderHeight is more than 10 blocks behind block explorer height $expectedHeight",
                 expectedHeight - 10 < downloaderHeight.value
