--- conflicted
+++ resolved
@@ -25,14 +25,8 @@
 @RunWith(Parameterized::class)
 class SanityTest(
     private val wallet: TestWallet,
-<<<<<<< HEAD
     private val encoding: String,
-    private val birthday: Int
-=======
-    private val extfvk: String,
-    private val extpub: String,
     private val birthday: BlockHeight
->>>>>>> 10d0652a
 
 ) {
 
@@ -124,23 +118,13 @@
             arrayOf(
                 TestWallet(TestWallet.Backups.SAMPLE_WALLET),
                 "zxviewtestsapling1qv0ue89kqqqqpqqyt4cl5wvssx4wqq30e5m948p07dnwl9x3u75vvnzvjwwpjkrf8yk2gva0kkxk9p8suj4xawlzw9pajuxgap83wykvsuyzfrm33a2p2m4jz2205kgzx0l2lj2kyegtnuph6crkyvyjqmfxut84nu00wxgrstu5fy3eu49nzl8jzr4chmql4ysgg2t8htn9dtvxy8c7wx9rvcerqsjqm6lqln9syk3g8rr3xpy3l4nj0kawenzpcdtnv9qmy98vdhqzaf063",
-<<<<<<< HEAD
-                1320000
-=======
-                "0234965f30c8611253d035f44e68d4e2ce82150e8665c95f41ccbaf916b16c69d8",
                 BlockHeight.new(ZcashNetwork.Testnet, 1330000)
->>>>>>> 10d0652a
             ),
             // Mainnet wallet
             arrayOf(
                 TestWallet(TestWallet.Backups.SAMPLE_WALLET, ZcashNetwork.Mainnet),
                 "zxviews1q0hxkupsqqqqpqzsffgrk2smjuccedua7zswf5e3rgtv3ga9nhvhjug670egshd6me53r5n083s2m9mf4va4z7t39ltd3wr7hawnjcw09eu85q0ammsg0tsgx24p4ma0uvr4p8ltx5laum2slh2whc23ctwlnxme9w4dw92kalwk5u4wyem8dynknvvqvs68ktvm8qh7nx9zg22xfc77acv8hk3qqll9k3x4v2fa26puu2939ea7hy4hh60ywma69xtqhcy4037ne8g2sg8sq",
-<<<<<<< HEAD
-                1000000
-=======
-                "031c6355641237643317e2d338f5e8734c57e8aa8ce960ee22283cf2d76bef73be",
                 BlockHeight.new(ZcashNetwork.Mainnet, 1000000)
->>>>>>> 10d0652a
             )
         )
     }
