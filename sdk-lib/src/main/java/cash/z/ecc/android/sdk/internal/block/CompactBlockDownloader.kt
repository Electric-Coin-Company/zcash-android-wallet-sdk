package cash.z.ecc.android.sdk.internal.block

import cash.z.ecc.android.sdk.internal.ext.retryUpTo
<<<<<<< HEAD
import cash.z.ecc.android.sdk.internal.model.from
=======
import cash.z.ecc.android.sdk.internal.ext.tryWarn
import cash.z.ecc.android.sdk.internal.repository.CompactBlockRepository
import cash.z.ecc.android.sdk.internal.service.LightWalletService
>>>>>>> 66ad3918
import cash.z.ecc.android.sdk.internal.twig
import cash.z.ecc.android.sdk.model.BlockHeight
import co.electriccoin.lightwallet.client.BlockingLightWalletClient
import co.electriccoin.lightwallet.client.model.BlockHeightUnsafe
import co.electriccoin.lightwallet.client.model.LightWalletEndpointInfoUnsafe
import co.electriccoin.lightwallet.client.model.Response
import kotlinx.coroutines.Dispatchers
import kotlinx.coroutines.Dispatchers.IO
import kotlinx.coroutines.withContext

/**
 * Serves as a source of compact blocks received from the light wallet server. Once started, it will use the given
 * lightwallet service to request all the appropriate blocks and compact block store to persist them. By delegating to
 * these dependencies, the downloader remains agnostic to the particular implementation of how to retrieve and store
 * data; although, by default the SDK uses gRPC and SQL.
 *
<<<<<<< HEAD
 * @property lightWalletClient the service used for requesting compact blocks
 * @property compactBlockStore responsible for persisting the compact blocks that are received
=======
 * @property lightWalletService the service used for requesting compact blocks
 * @property compactBlockRepository responsible for persisting the compact blocks that are received
>>>>>>> 66ad3918
 */
open class CompactBlockDownloader private constructor(val compactBlockRepository: CompactBlockRepository) {

    lateinit var lightWalletClient: BlockingLightWalletClient
        private set

    constructor(
<<<<<<< HEAD
        lightWalletService: BlockingLightWalletClient,
        compactBlockStore: CompactBlockStore
    ) : this(compactBlockStore) {
        this.lightWalletClient = lightWalletService
=======
        lightWalletService: LightWalletService,
        compactBlockRepository: CompactBlockRepository
    ) : this(compactBlockRepository) {
        this.lightWalletService = lightWalletService
>>>>>>> 66ad3918
    }

    /**
     * Requests the given range of blocks from the lightwalletService and then persists them to the
     * compactBlockStore.
     *
     * @param heightRange the inclusive range of heights to request. For example 10..20 would
     * request 11 blocks (including block 10 and block 20).
     *
     * @return the number of blocks that were returned in the results from the lightwalletService.
     */
    suspend fun downloadBlockRange(heightRange: ClosedRange<BlockHeight>): Int = withContext(IO) {
<<<<<<< HEAD
        val result = lightWalletClient.getBlockRange(
            BlockHeightUnsafe.from(heightRange.start)..BlockHeightUnsafe.from(heightRange.endInclusive)
        )
        compactBlockStore.write(result)
=======
        val result = lightWalletService.getBlockRange(heightRange)
        compactBlockRepository.write(result)
>>>>>>> 66ad3918
    }

    /**
     * Rewind the storage to the given height, usually to handle reorgs. Deletes all blocks above
     * the given height.
     *
     * @param height the height to which the data will rewind.
     */
    suspend fun rewindToHeight(height: BlockHeight) =
        // TODO [#685]: cancel anything in flight
        // TODO [#685]: https://github.com/zcash/zcash-android-wallet-sdk/issues/685
        compactBlockRepository.rewindTo(height)

    /**
     * Return the latest block height known by the lightwalletService.
     *
     * @return the latest block height.
     */
    suspend fun getLatestBlockHeight() =
        lightWalletClient.getLatestBlockHeight()

    /**
     * Return the latest block height that has been persisted into the [CompactBlockRepository].
     *
     * @return the latest block height that has been persisted.
     */
    suspend fun getLastDownloadedHeight() =
        compactBlockRepository.getLatestHeight()

    suspend fun getServerInfo(): LightWalletEndpointInfoUnsafe? = withContext(IO) {
        retryUpTo(GET_SERVER_INFO_RETRIES) {
            when (val result = lightWalletClient.getServerInfo()) {
                is Response.Success -> return@withContext result.result
                else -> {
                    lightWalletClient.reconnect()
                    twig("WARNING: reconnecting to service in response to failure (retry #${it + 1})")
                }
            }
        }

        null
    }

    /**
     * Stop this downloader and cleanup any resources being used.
     */
    suspend fun stop() {
        withContext(Dispatchers.IO) {
            lightWalletClient.shutdown()
        }
        compactBlockRepository.close()
    }

    /**
     * Fetch the details of a known transaction.
     *
     * @return the full transaction info.
     */
    fun fetchTransaction(txId: ByteArray) = lightWalletClient.fetchTransaction(txId)

    companion object {
        private const val GET_SERVER_INFO_RETRIES = 6
    }
}<|MERGE_RESOLUTION|>--- conflicted
+++ resolved
@@ -1,13 +1,8 @@
 package cash.z.ecc.android.sdk.internal.block
 
 import cash.z.ecc.android.sdk.internal.ext.retryUpTo
-<<<<<<< HEAD
 import cash.z.ecc.android.sdk.internal.model.from
-=======
-import cash.z.ecc.android.sdk.internal.ext.tryWarn
 import cash.z.ecc.android.sdk.internal.repository.CompactBlockRepository
-import cash.z.ecc.android.sdk.internal.service.LightWalletService
->>>>>>> 66ad3918
 import cash.z.ecc.android.sdk.internal.twig
 import cash.z.ecc.android.sdk.model.BlockHeight
 import co.electriccoin.lightwallet.client.BlockingLightWalletClient
@@ -24,13 +19,8 @@
  * these dependencies, the downloader remains agnostic to the particular implementation of how to retrieve and store
  * data; although, by default the SDK uses gRPC and SQL.
  *
-<<<<<<< HEAD
  * @property lightWalletClient the service used for requesting compact blocks
  * @property compactBlockStore responsible for persisting the compact blocks that are received
-=======
- * @property lightWalletService the service used for requesting compact blocks
- * @property compactBlockRepository responsible for persisting the compact blocks that are received
->>>>>>> 66ad3918
  */
 open class CompactBlockDownloader private constructor(val compactBlockRepository: CompactBlockRepository) {
 
@@ -38,17 +28,10 @@
         private set
 
     constructor(
-<<<<<<< HEAD
         lightWalletService: BlockingLightWalletClient,
-        compactBlockStore: CompactBlockStore
-    ) : this(compactBlockStore) {
-        this.lightWalletClient = lightWalletService
-=======
-        lightWalletService: LightWalletService,
         compactBlockRepository: CompactBlockRepository
     ) : this(compactBlockRepository) {
-        this.lightWalletService = lightWalletService
->>>>>>> 66ad3918
+        this.lightWalletClient = lightWalletService
     }
 
     /**
@@ -61,15 +44,10 @@
      * @return the number of blocks that were returned in the results from the lightwalletService.
      */
     suspend fun downloadBlockRange(heightRange: ClosedRange<BlockHeight>): Int = withContext(IO) {
-<<<<<<< HEAD
         val result = lightWalletClient.getBlockRange(
             BlockHeightUnsafe.from(heightRange.start)..BlockHeightUnsafe.from(heightRange.endInclusive)
         )
-        compactBlockStore.write(result)
-=======
-        val result = lightWalletService.getBlockRange(heightRange)
         compactBlockRepository.write(result)
->>>>>>> 66ad3918
     }
 
     /**
