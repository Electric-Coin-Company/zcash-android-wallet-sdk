--- conflicted
+++ resolved
@@ -55,14 +55,8 @@
 
         return withContext(SdkDispatchers.DATABASE_IO) {
             initAccountsTableWithKeys(
-<<<<<<< HEAD
-                pathDataDb,
+                dataDbFile.absolutePath,
                 ufvks,
-=======
-                dataDbFile.absolutePath,
-                extfvks,
-                extpubs,
->>>>>>> 10d0652a
                 networkId = network.id
             )
         }
