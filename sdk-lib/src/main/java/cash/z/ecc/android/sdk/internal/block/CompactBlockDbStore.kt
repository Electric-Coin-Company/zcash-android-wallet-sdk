package cash.z.ecc.android.sdk.internal.block

import android.content.Context
import androidx.room.RoomDatabase
import cash.z.ecc.android.sdk.db.databaseBuilderNoBackupContext
import cash.z.ecc.android.sdk.db.entity.CompactBlockEntity
import cash.z.ecc.android.sdk.internal.SdkDispatchers
import cash.z.ecc.android.sdk.internal.SdkExecutors
import cash.z.ecc.android.sdk.internal.db.CompactBlockDb
import cash.z.ecc.android.sdk.model.BlockHeight
import cash.z.ecc.android.sdk.type.ZcashNetwork
import cash.z.wallet.sdk.rpc.CompactFormats
import kotlinx.coroutines.withContext
import java.io.File

/**
 * An implementation of CompactBlockStore that persists information to a database in the given
 * path. This represents the "cache db" or local cache of compact blocks waiting to be scanned.
 */
class CompactBlockDbStore private constructor(
    private val network: ZcashNetwork,
    private val cacheDb: CompactBlockDb
) : CompactBlockStore {

    private val cacheDao = cacheDb.compactBlockDao()

    override suspend fun getLatestHeight(): BlockHeight? = runCatching {
        BlockHeight.new(network, cacheDao.latestBlockHeight())
    }.getOrNull()

    override suspend fun findCompactBlock(height: BlockHeight): CompactFormats.CompactBlock? =
        cacheDao.findCompactBlock(height.value)?.let { CompactFormats.CompactBlock.parseFrom(it) }

    override suspend fun write(result: Sequence<CompactFormats.CompactBlock>) =
        cacheDao.insert(result.map { CompactBlockEntity(it.height, it.toByteArray()) })

    override suspend fun rewindTo(height: BlockHeight) =
        cacheDao.rewindTo(height.value)

    override suspend fun close() {
        withContext(SdkDispatchers.DATABASE_IO) {
            cacheDb.close()
        }
    }

    companion object {
        /**
         * @param appContext the application context. This is used for creating the database.
         * @property databaseFile the database file.
         */
<<<<<<< HEAD
        fun new(appContext: Context, zcashNetwork: ZcashNetwork, databaseFile: File): CompactBlockDbStore {
            val cacheDb = createCompactBlockCacheDb(appContext.applicationContext, databaseFile)
=======
        fun new(
            appContext: Context,
            zcashNetwork: ZcashNetwork,
            dbPath: String
        ): CompactBlockDbStore {
            val cacheDb = createCompactBlockCacheDb(appContext.applicationContext, dbPath)
>>>>>>> 9e3a1af2

            return CompactBlockDbStore(zcashNetwork, cacheDb)
        }

        private fun createCompactBlockCacheDb(
            appContext: Context,
            databaseFile: File
        ): CompactBlockDb {
            return databaseBuilderNoBackupContext(
                appContext,
                CompactBlockDb::class.java,
                databaseFile
            )
                .setJournalMode(RoomDatabase.JournalMode.TRUNCATE)
                // this is a simple cache of blocks. destroying the db should be benign
                .fallbackToDestructiveMigration()
                .setQueryExecutor(SdkExecutors.DATABASE_IO)
                .setTransactionExecutor(SdkExecutors.DATABASE_IO)
                .build()
        }
    }
}<|MERGE_RESOLUTION|>--- conflicted
+++ resolved
@@ -48,17 +48,12 @@
          * @param appContext the application context. This is used for creating the database.
          * @property databaseFile the database file.
          */
-<<<<<<< HEAD
-        fun new(appContext: Context, zcashNetwork: ZcashNetwork, databaseFile: File): CompactBlockDbStore {
-            val cacheDb = createCompactBlockCacheDb(appContext.applicationContext, databaseFile)
-=======
         fun new(
             appContext: Context,
             zcashNetwork: ZcashNetwork,
-            dbPath: String
+            databaseFile: File
         ): CompactBlockDbStore {
-            val cacheDb = createCompactBlockCacheDb(appContext.applicationContext, dbPath)
->>>>>>> 9e3a1af2
+            val cacheDb = createCompactBlockCacheDb(appContext.applicationContext, databaseFile)
 
             return CompactBlockDbStore(zcashNetwork, cacheDb)
         }
