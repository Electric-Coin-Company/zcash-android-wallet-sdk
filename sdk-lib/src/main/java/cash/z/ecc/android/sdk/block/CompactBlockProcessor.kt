package cash.z.ecc.android.sdk.block

import androidx.annotation.VisibleForTesting
import cash.z.ecc.android.sdk.BuildConfig
import cash.z.ecc.android.sdk.annotation.OpenForTesting
import cash.z.ecc.android.sdk.block.CompactBlockProcessor.State.Disconnected
import cash.z.ecc.android.sdk.block.CompactBlockProcessor.State.Downloading
import cash.z.ecc.android.sdk.block.CompactBlockProcessor.State.Enhancing
import cash.z.ecc.android.sdk.block.CompactBlockProcessor.State.Initialized
import cash.z.ecc.android.sdk.block.CompactBlockProcessor.State.Scanned
import cash.z.ecc.android.sdk.block.CompactBlockProcessor.State.Scanning
import cash.z.ecc.android.sdk.block.CompactBlockProcessor.State.Stopped
import cash.z.ecc.android.sdk.block.CompactBlockProcessor.State.Validating
import cash.z.ecc.android.sdk.exception.CompactBlockProcessorException
import cash.z.ecc.android.sdk.exception.CompactBlockProcessorException.EnhanceTransactionError.EnhanceTxDecryptError
import cash.z.ecc.android.sdk.exception.CompactBlockProcessorException.EnhanceTransactionError.EnhanceTxDownloadError
import cash.z.ecc.android.sdk.exception.CompactBlockProcessorException.MismatchedNetwork
import cash.z.ecc.android.sdk.exception.InitializeException
import cash.z.ecc.android.sdk.exception.RustLayerException
import cash.z.ecc.android.sdk.ext.BatchMetrics
import cash.z.ecc.android.sdk.ext.BenchmarkingExt
import cash.z.ecc.android.sdk.ext.ZcashSdk
import cash.z.ecc.android.sdk.ext.ZcashSdk.DOWNLOAD_BATCH_SIZE
import cash.z.ecc.android.sdk.ext.ZcashSdk.MAX_BACKOFF_INTERVAL
import cash.z.ecc.android.sdk.ext.ZcashSdk.MAX_REORG_SIZE
import cash.z.ecc.android.sdk.ext.ZcashSdk.POLL_INTERVAL
import cash.z.ecc.android.sdk.ext.ZcashSdk.RETRIES
import cash.z.ecc.android.sdk.ext.ZcashSdk.REWIND_DISTANCE
import cash.z.ecc.android.sdk.ext.ZcashSdk.SCAN_BATCH_SIZE
import cash.z.ecc.android.sdk.fixture.BlockRangeFixture
import cash.z.ecc.android.sdk.internal.Twig
import cash.z.ecc.android.sdk.internal.block.CompactBlockDownloader
import cash.z.ecc.android.sdk.internal.ext.retryUpTo
import cash.z.ecc.android.sdk.internal.ext.retryWithBackoff
import cash.z.ecc.android.sdk.internal.ext.toHexReversed
import cash.z.ecc.android.sdk.internal.isEmpty
<<<<<<< HEAD
import cash.z.ecc.android.sdk.internal.model.from
import cash.z.ecc.android.sdk.internal.model.toBlockHeight
import cash.z.ecc.android.sdk.internal.transaction.PagedTransactionRepository
import cash.z.ecc.android.sdk.internal.transaction.TransactionRepository
=======
import cash.z.ecc.android.sdk.internal.repository.DerivedDataRepository
>>>>>>> 66ad3918
import cash.z.ecc.android.sdk.internal.twig
import cash.z.ecc.android.sdk.internal.twigTask
import cash.z.ecc.android.sdk.jni.RustBackend
import cash.z.ecc.android.sdk.jni.RustBackendWelding
import cash.z.ecc.android.sdk.model.Account
import cash.z.ecc.android.sdk.model.BlockHeight
import cash.z.ecc.android.sdk.model.TransactionOverview
import cash.z.ecc.android.sdk.model.UnifiedSpendingKey
import cash.z.ecc.android.sdk.model.WalletBalance
import cash.z.wallet.sdk.rpc.Service
import co.electriccoin.lightwallet.client.model.BlockHeightUnsafe
import co.electriccoin.lightwallet.client.model.LightWalletEndpointInfoUnsafe
import co.electriccoin.lightwallet.client.model.Response
import kotlinx.coroutines.Dispatchers
import kotlinx.coroutines.Dispatchers.IO
import kotlinx.coroutines.delay
import kotlinx.coroutines.flow.MutableStateFlow
import kotlinx.coroutines.flow.asStateFlow
import kotlinx.coroutines.isActive
import kotlinx.coroutines.sync.Mutex
import kotlinx.coroutines.sync.withLock
import kotlinx.coroutines.withContext
import java.util.Locale
import java.util.concurrent.atomic.AtomicInteger
import kotlin.math.max
import kotlin.math.min
import kotlin.math.roundToInt
import kotlin.time.Duration.Companion.days

/**
 * Responsible for processing the compact blocks that are received from the lightwallet server. This class encapsulates
 * all the business logic required to validate and scan the blockchain and is therefore tightly coupled with
 * librustzcash.
 *
 * @property downloader the component responsible for downloading compact blocks and persisting them
 * locally for processing.
 * @property repository the repository holding transaction information.
 * @property rustBackend the librustzcash functionality available and exposed to the SDK.
 * @param minimumHeight the lowest height that we could care about. This is mostly used during
 * reorgs as a backstop to make sure we do not rewind beyond sapling activation. It also is factored
 * in when considering initial range to download. In most cases, this should be the birthday height
 * of the current wallet--the height before which we do not need to scan for transactions.
 */
@OpenForTesting
@Suppress("TooManyFunctions", "LargeClass")
class CompactBlockProcessor internal constructor(
    val downloader: CompactBlockDownloader,
    private val repository: DerivedDataRepository,
    private val rustBackend: RustBackendWelding,
    minimumHeight: BlockHeight = rustBackend.network.saplingActivationHeight
) {
    /**
     * Callback for any non-trivial errors that occur while processing compact blocks.
     *
     * @return true when processing should continue. Return false when the error is unrecoverable
     * and all processing should halt and stop retrying.
     */
    var onProcessorErrorListener: ((Throwable) -> Boolean)? = null

    /**
     * Callback for reorgs. This callback is invoked when validation fails with the height at which
     * an error was found and the lower bound to which the data will rewind, at most.
     */
    var onChainErrorListener: ((errorHeight: BlockHeight, rewindHeight: BlockHeight) -> Any)? = null

    /**
     * Callback for setup errors that occur prior to processing compact blocks. Can be used to
     * override any errors from [verifySetup]. When this listener is missing then all setup errors
     * will result in the processor not starting. This is particularly useful for wallets to receive
     * a callback right before the SDK will reject a lightwalletd server because it appears not to
     * match.
     *
     * @return true when the setup error should be ignored and processing should be allowed to
     * start. Otherwise, processing will not begin.
     */
    var onSetupErrorListener: ((Throwable) -> Boolean)? = null

    /**
     * Callback for apps to report scan times. As blocks are scanned in batches, this listener is
     * invoked at the end of every batch and the second parameter is only true when all batches are
     * complete. The first parameter contains useful information on the blocks scanned per second.
     *
     * The Boolean param (isComplete) is true when this event represents the completion of a scan
     */
    var onScanMetricCompleteListener: ((BatchMetrics, Boolean) -> Unit)? = null

    private val consecutiveChainErrors = AtomicInteger(0)
    private val lowerBoundHeight: BlockHeight = BlockHeight(
        max(
            rustBackend.network.saplingActivationHeight.value,
            minimumHeight.value - MAX_REORG_SIZE
        )
    )

    private val _state: MutableStateFlow<State> = MutableStateFlow(Initialized)
    private val _progress = MutableStateFlow(0)
    private val _processorInfo = MutableStateFlow(ProcessorInfo(null, null, null, null, null))
    private val _networkHeight = MutableStateFlow<BlockHeight?>(null)
    private val processingMutex = Mutex()

    /**
     * Flow of birthday heights. The birthday is essentially the first block that the wallet cares
     * about. Any prior block can be ignored. This is not a fixed value because the height is
     * influenced by the first transaction, which isn't always known. So we start with an estimation
     * and improve it as the wallet progresses. Once the first transaction occurs, this value is
     * effectively fixed.
     */
    private val _birthdayHeight = MutableStateFlow(lowerBoundHeight)

    /**
     * The root source of truth for the processor's progress. All processing must be done
     * sequentially, due to the way sqlite works so it is okay for this not to be threadsafe or
     * coroutine safe because processing cannot be concurrent.
     */
    // This accessed by the Dispatchers.IO thread, which means multiple threads are reading/writing
    // concurrently.
    @Volatile
    internal var currentInfo = ProcessorInfo(null, null, null, null, null)

    /**
     * The zcash network that is being processed. Either Testnet or Mainnet.
     */
    val network = rustBackend.network

    /**
     * The flow of state values so that a wallet can monitor the state of this class without needing
     * to poll.
     */
    val state = _state.asStateFlow()

    /**
     * The flow of progress values so that a wallet can monitor how much downloading remains
     * without needing to poll.
     */
    val progress = _progress.asStateFlow()

    /**
     * The flow of detailed processorInfo like the range of blocks that shall be downloaded and
     * scanned. This gives the wallet a lot of insight into the work of this processor.
     */
    val processorInfo = _processorInfo.asStateFlow()

    /**
     * The flow of network height. This value is updated at the same time that [currentInfo] is
     * updated but this allows consumers to have the information pushed instead of polling.
     */
    val networkHeight = _networkHeight.asStateFlow()

    /**
     * The first block this wallet cares about anything prior can be ignored. If a wallet has no
     * transactions, this value will later update to 100 blocks before the first transaction,
     * rounded down to the nearest 100. So in some cases, this is a dynamic value.
     */
    val birthdayHeight = _birthdayHeight.value

    /**
     * Download compact blocks, verify and scan them until [stop] is called.
     */
    @Suppress("LongMethod")
    suspend fun start() = withContext(IO) {
        verifySetup()
        updateBirthdayHeight()
        twig("setup verified. processor starting")

        // using do/while makes it easier to execute exactly one loop which helps with testing this processor quickly
        // (because you can start and then immediately set isStopped=true to always get precisely one loop)
        do {
            retryWithBackoff(::onProcessorError, maxDelayMillis = MAX_BACKOFF_INTERVAL) {
                val result = processingMutex.withLockLogged("processNewBlocks") {
                    processNewBlocks()
                }
                // immediately process again after failures in order to download new blocks right away
                when (result) {
                    BlockProcessingResult.Reconnecting -> {
                        val napTime = calculatePollInterval(true)
                        twig(
                            "Unable to process new blocks because we are disconnected! Attempting to " +
                                "reconnect in ${napTime}ms"
                        )
                        delay(napTime)
                    }
                    BlockProcessingResult.NoBlocksToProcess, BlockProcessingResult.FailedEnhance -> {
                        val noWorkDone =
                            currentInfo.lastDownloadRange?.isEmpty() ?: true &&
                                currentInfo.lastScanRange?.isEmpty() ?: true
                        val summary = if (noWorkDone) {
                            "Nothing to process: no new blocks to download or scan"
                        } else {
                            "Done processing blocks"
                        }
                        consecutiveChainErrors.set(0)
                        val napTime = calculatePollInterval()
                        twig(
                            "$summary${
<<<<<<< HEAD
                            if (result == BlockProcessingResult.FailedEnhance) " (but there were" +
                                " enhancement errors! We ignore those, for now. Memos in this block range are" +
                                " probably missing! This will be improved in a future release.)" else ""
=======
                                if (result == BlockProcessingResult.FailedEnhance) {
                                    " (but there were" +
                                        " enhancement errors! We ignore those, for now. Memos in this block range are" +
                                        " probably missing! This will be improved in a future release.)"
                                } else {
                                    ""
                                }
>>>>>>> 66ad3918
                            }! Sleeping" +
                                " for ${napTime}ms (latest height: ${currentInfo.networkBlockHeight})."
                        )
                        delay(napTime)
                    }
                    is BlockProcessingResult.Error -> {
                        if (consecutiveChainErrors.get() >= RETRIES) {
                            val errorMessage = "ERROR: unable to resolve reorg at height $result after " +
                                "${consecutiveChainErrors.get()} correction attempts!"
                            fail(CompactBlockProcessorException.FailedReorgRepair(errorMessage))
                        } else {
                            handleChainError(result.failedAtHeight)
                        }
                        consecutiveChainErrors.getAndIncrement()
                    }
                    is BlockProcessingResult.Success -> {
                        // Do nothing. We are done.
                    }
                }
            }
        } while (isActive && _state.value !is Stopped)
        twig("processor complete")
        stop()
    }

    /**
     * Sets the state to [Stopped], which causes the processor loop to exit.
     */
    suspend fun stop() {
        runCatching {
            setState(Stopped)
            downloader.stop()
        }
    }

    /**
     * Stop processing and throw an error.
     */
    private suspend fun fail(error: Throwable) {
        stop()
        twig("${error.message}")
        throw error
    }

    private suspend fun processNewBlocks(): BlockProcessingResult = withContext(IO) {
        twig("beginning to process new blocks (with lower bound: $lowerBoundHeight)...", -1)

        if (!updateRanges()) {
            twig("Disconnection detected! Attempting to reconnect!")
            setState(Disconnected)
            downloader.lightWalletClient.reconnect()
            BlockProcessingResult.Reconnecting
        } else if (currentInfo.lastDownloadRange.isEmpty() && currentInfo.lastScanRange.isEmpty()) {
            setState(Scanned(currentInfo.lastScanRange))
            BlockProcessingResult.NoBlocksToProcess
        } else {
            if (BenchmarkingExt.isBenchmarking()) {
                // We inject a benchmark test blocks range at this point to process only a restricted range of blocks
                // for a more reliable benchmark results.
                val benchmarkBlockRange = BlockRangeFixture.new()
                downloadNewBlocks(benchmarkBlockRange)
                val error = validateAndScanNewBlocks(benchmarkBlockRange)
                if (error != BlockProcessingResult.Success) {
                    error
                } else {
                    enhanceTransactionDetails(benchmarkBlockRange)
                }
            } else {
                downloadNewBlocks(currentInfo.lastDownloadRange)
                val error = validateAndScanNewBlocks(currentInfo.lastScanRange)
                if (error != BlockProcessingResult.Success) {
                    error
                } else {
                    currentInfo.lastScanRange?.let { enhanceTransactionDetails(it) }
                        ?: BlockProcessingResult.NoBlocksToProcess
                }
            }
        }
    }

    sealed class BlockProcessingResult {
        object NoBlocksToProcess : BlockProcessingResult()
        object Success : BlockProcessingResult()
        object Reconnecting : BlockProcessingResult()
        object FailedEnhance : BlockProcessingResult()
        data class Error(val failedAtHeight: BlockHeight) : BlockProcessingResult()
    }

    /**
     * Gets the latest range info and then uses that initialInfo to update (and transmit)
     * the scan/download ranges that require processing.
     *
     * @return true when the update succeeds.
     */
    private suspend fun updateRanges(): Boolean = withContext(IO) {
        // This fetches the latest height each time this method is called, which can be very inefficient
        // when downloading all of the blocks from the server
        val networkBlockHeight = run {
            val networkBlockHeightUnsafe =
                when (val response = downloader.getLatestBlockHeight()) {
                    is Response.Success -> response.result
                    else -> null
                }

            runCatching { networkBlockHeightUnsafe?.toBlockHeight(network) }.getOrNull()
        } ?: return@withContext false

        // TODO [#683]: rethink this and make it easier to understand what's happening. Can we reduce this
        //  so that we only work with actual changing info rather than periodic snapshots? Do we need
        //  to calculate these derived values every time?
        // TODO [#683]: https://github.com/zcash/zcash-android-wallet-sdk/issues/683
        ProcessorInfo(
            networkBlockHeight = networkBlockHeight,
            lastScannedHeight = getLastScannedHeight(),
            lastDownloadedHeight = getLastDownloadedHeight()?.let {
                BlockHeight.new(
                    network,
                    max(
                        it.value,
                        lowerBoundHeight.value - 1
                    )
                )
            },
            lastDownloadRange = null,
            lastScanRange = null
        ).let { initialInfo ->
            updateProgress(
                networkBlockHeight = initialInfo.networkBlockHeight,
                lastScannedHeight = initialInfo.lastScannedHeight,
                lastDownloadedHeight = initialInfo.lastDownloadedHeight,
                lastScanRange = if (
                    initialInfo.lastScannedHeight != null &&
                    initialInfo.networkBlockHeight != null
                ) {
                    initialInfo.lastScannedHeight + 1..initialInfo.networkBlockHeight
                } else {
                    null
                },
                lastDownloadRange = if (initialInfo.networkBlockHeight != null) {
                    BlockHeight.new(
                        network,
                        buildList {
                            add(network.saplingActivationHeight.value)
                            initialInfo.lastDownloadedHeight?.let { add(it.value + 1) }
                            initialInfo.lastScannedHeight?.let { add(it.value + 1) }
                        }.max()
                    )..initialInfo.networkBlockHeight
                } else {
                    null
                }
            )
        }

        true
    }

    /**
     * Given a range, validate and then scan all blocks. Validation is ensuring that the blocks are
     * in ascending order, with no gaps and are also chain-sequential. This means every block's
     * prevHash value matches the preceding block in the chain.
     *
     * @param lastScanRange the range to be validated and scanned.
     */
    private suspend fun validateAndScanNewBlocks(lastScanRange: ClosedRange<BlockHeight>?): BlockProcessingResult =
        withContext(IO) {
            setState(Validating)
            val result = validateNewBlocks(lastScanRange)
            if (result == BlockProcessingResult.Success) {
                // in theory, a scan should not fail after validation succeeds but maybe consider
                // changing the rust layer to return the failed block height whenever scan does fail
                // rather than a boolean
                setState(Scanning)
                val success = scanNewBlocks(lastScanRange)
                if (!success) {
                    throw CompactBlockProcessorException.FailedScan()
                } else {
                    setState(Scanned(lastScanRange))
                }
            }

            result
        }

    private suspend fun enhanceTransactionDetails(lastScanRange: ClosedRange<BlockHeight>): BlockProcessingResult {
        Twig.sprout("enhancing")
        twig("Enhancing transaction details for blocks $lastScanRange")
        setState(Enhancing)
        @Suppress("TooGenericExceptionCaught")
        return try {
            val newTxs = repository.findNewTransactions(lastScanRange)
            if (newTxs.isEmpty()) {
                twig("no new transactions found in $lastScanRange")
            } else {
                twig("enhancing ${newTxs.size} transaction(s)!")
                // if the first transaction has been added
                if (newTxs.size.toLong() == repository.getTransactionCount()) {
                    twig("Encountered the first transaction. This changes the birthday height!")
                    updateBirthdayHeight()
                }
            }

            newTxs.onEach { newTransaction ->
                enhance(newTransaction)
            }
            twig("Done enhancing transaction details")
            BlockProcessingResult.Success
        } catch (t: Throwable) {
            twig("Failed to enhance due to: ${t.message} caused by: ${t.cause}")
            BlockProcessingResult.FailedEnhance
        } finally {
            Twig.clip("enhancing")
        }
    }
    // TODO [#683]: we still need a way to identify those transactions that failed to be enhanced
    // TODO [#683]: https://github.com/zcash/zcash-android-wallet-sdk/issues/683

    private suspend fun enhance(transaction: TransactionOverview) = withContext(Dispatchers.IO) {
        enhanceHelper(transaction.id, transaction.rawId.byteArray, transaction.minedHeight)
    }

    private suspend fun enhanceHelper(id: Long, rawTransactionId: ByteArray, minedHeight: BlockHeight) {
        twig("START: enhancing transaction (id:$id  block:$minedHeight)")

        runCatching {
            downloader.fetchTransaction(rawTransactionId)
        }.onSuccess { tx ->
            tx?.let {
                runCatching {
                    twig("decrypting and storing transaction (id:$id  block:$minedHeight)")
                    rustBackend.decryptAndStoreTransaction(it.data.toByteArray())
                }.onSuccess {
                    twig("DONE: enhancing transaction (id:$id  block:$minedHeight)")
                }.onFailure { error ->
                    onProcessorError(EnhanceTxDecryptError(minedHeight, error))
                }
            } ?: twig("no transaction found. Nothing to enhance. This probably shouldn't happen.")
        }.onFailure { error ->
            onProcessorError(EnhanceTxDownloadError(minedHeight, error))
        }
    }

    /**
     * Confirm that the wallet data is properly setup for use.
     */
    // Need to refactor this to be less ugly and more testable
    @Suppress("NestedBlockDepth")
    private suspend fun verifySetup() {
        // verify that the data is initialized
        val error = if (!repository.isInitialized()) {
            CompactBlockProcessorException.Uninitialized
        } else if (repository.getAccountCount() == 0) {
            CompactBlockProcessorException.NoAccount
        } else {
            // verify that the server is correct

            // How do we handle network connection issues?

            downloader.getServerInfo()?.let { info ->
                val serverBlockHeight =
                    runCatching { info.blockHeightUnsafe.toBlockHeight(network) }.getOrNull()

                if (null == serverBlockHeight) {
                    // TODO Better signal network connection issue
                    CompactBlockProcessorException.BadBlockHeight(info.blockHeightUnsafe)
                } else {
                    val clientBranch = "%x".format(
                        Locale.ROOT,
                        rustBackend.getBranchIdForHeight(serverBlockHeight)
                    )
                    val network = rustBackend.network.networkName

                    if (!clientBranch.equals(info.consensusBranchId, true)) {
                        MismatchedNetwork(
                            clientNetwork = network,
                            serverNetwork = info.chainName
                        )
                    } else if (!info.matchingNetwork(network)) {
                        MismatchedNetwork(
                            clientNetwork = network,
                            serverNetwork = info.chainName
                        )
                    } else {
                        null
                    }
                }
            }
        }

        if (error != null) {
            twig("Validating setup prior to scanning . . . ISSUE FOUND! - ${error.javaClass.simpleName}")
            // give listener a chance to override
            if (onSetupErrorListener?.invoke(error) != true) {
                throw error
            } else {
                twig(
                    "Warning: An ${error::class.java.simpleName} was encountered while verifying setup but " +
                        "it was ignored by the onSetupErrorHandler. Ignoring message: ${error.message}"
                )
            }
        }
    }

    private suspend fun updateBirthdayHeight() {
        @Suppress("TooGenericExceptionCaught")
        try {
            val betterBirthday = calculateBirthdayHeight()
            if (betterBirthday > birthdayHeight) {
                twig("Better birthday found! Birthday height updated from $birthdayHeight to $betterBirthday")
                _birthdayHeight.value = betterBirthday
            }
        } catch (e: Throwable) {
            twig("Warning: updating the birthday height failed due to $e")
        }
    }

    var failedUtxoFetches = 0

    @Suppress("MagicNumber")
    internal suspend fun refreshUtxos(tAddress: String, startHeight: BlockHeight): Int? =
        withContext(IO) {
            var count: Int? = null
            // TODO [683]: cleanup the way that we prevent this from running excessively
            //       For now, try for about 3 blocks per app launch. If the service fails it is
            //       probably disabled on ligthtwalletd, so then stop trying until the next app launch.
            // TODO [#683]: https://github.com/zcash/zcash-android-wallet-sdk/issues/683
            if (failedUtxoFetches < 9) { // there are 3 attempts per block
                @Suppress("TooGenericExceptionCaught")
                try {
                    retryUpTo(3) {
                        val result = downloader.lightWalletClient.fetchUtxos(
                            tAddress,
                            BlockHeightUnsafe.from(startHeight)
                        )
                        count = processUtxoResult(result, tAddress, startHeight)
                    }
                } catch (e: Throwable) {
                    failedUtxoFetches++
                    twig(
                        "Warning: Fetching UTXOs is repeatedly failing! We will only try about " +
                            "${(9 - failedUtxoFetches + 2) / 3} more times then give up for this session. " +
                            "Exception message: ${e.message}, caused by: ${e.cause}."
                    )
                }
            } else {
                twig(
                    "Warning: gave up on fetching UTXOs for this session. It seems to unavailable on " +
                        "lightwalletd."
                )
            }
            count
        }

    internal suspend fun processUtxoResult(
        result: List<Service.GetAddressUtxosReply>,
        tAddress: String,
        startHeight: BlockHeight
    ): Int = withContext(IO) {
        var skipped = 0
        val aboveHeight = startHeight
        // TODO(str4d): We no longer clear UTXOs here, as rustBackend.putUtxo now uses an upsert instead of an insert.
        //  This means that now-spent UTXOs would previously have been deleted, but now are left in the database (like
        //  shielded notes). Due to the fact that the lightwalletd query only returns _current_ UTXOs, we don't learn
        //  about recently-spent UTXOs here, so the transparent balance does not get updated here. Instead, when a
        //  received shielded note is "enhanced" by downloading the full transaction, we mark any UTXOs spent in that
        //  transaction as spent in the database. This relies on two current properties: UTXOs are only ever spent in
        //  shielding transactions, and at least one shielded note from each shielding transaction is always enhanced.
        //  However, for greater reliability, we may want to alter the Data Access API to support "inferring spentness"
        //  from what is _not_ returned as a UTXO, or alternatively fetch TXOs from lightwalletd instead of just UTXOs.
        twig("Checking for UTXOs above height $aboveHeight")
        result.forEach { utxo: Service.GetAddressUtxosReply ->
            twig("Found UTXO at height ${utxo.height.toInt()} with ${utxo.valueZat} zatoshi")
            @Suppress("TooGenericExceptionCaught")
            try {
                rustBackend.putUtxo(
                    tAddress,
                    utxo.txid.toByteArray(),
                    utxo.index,
                    utxo.script.toByteArray(),
                    utxo.valueZat,
                    BlockHeight(utxo.height)
                )
            } catch (t: Throwable) {
                // TODO [#683]: more accurately track the utxos that were skipped (in theory, this could fail for other
                //  reasons)
                // TODO [#683]: https://github.com/zcash/zcash-android-wallet-sdk/issues/683
                skipped++
                twig(
                    "Warning: Ignoring transaction at height ${utxo.height} @ index ${utxo.index} because " +
                        "it already exists. Exception message: ${t.message}, caused by: ${t.cause}."
                )
            }
        }
        // return the number of UTXOs that were downloaded
        result.size - skipped
    }

    /**
     * Request all blocks in the given range and persist them locally for processing, later.
     *
     * @param range the range of blocks to download.
     */
    @VisibleForTesting
    // allow mocks to verify how this is called, rather than the downloader, which is more complex
    @Suppress("MagicNumber")
    internal suspend fun downloadNewBlocks(range: ClosedRange<BlockHeight>?) =
        withContext<Unit>(IO) {
            if (null == range || range.isEmpty()) {
                twig("no blocks to download")
            } else {
                _state.value = Downloading
                Twig.sprout("downloading")
                twig("downloading blocks in range $range", -1)

                var downloadedBlockHeight = range.start
                val missingBlockCount = range.endInclusive.value - range.start.value + 1
                val batches = (
                    missingBlockCount / DOWNLOAD_BATCH_SIZE +
                        (if (missingBlockCount.rem(DOWNLOAD_BATCH_SIZE) == 0L) 0 else 1)
                    )
                var progress: Int
                twig(
                    "found $missingBlockCount missing blocks, downloading in $batches batches of " +
                        "$DOWNLOAD_BATCH_SIZE..."
                )
                for (i in 1..batches) {
                    retryUpTo(RETRIES, { CompactBlockProcessorException.FailedDownload(it) }) {
                        val end = BlockHeight.new(
                            network,
                            min(
                                (range.start.value + (i * DOWNLOAD_BATCH_SIZE)) - 1,
                                range.endInclusive.value
                            )
                        ) // subtract 1 on the first value because the range is inclusive
                        var count = 0
                        twig(
                            "downloaded $downloadedBlockHeight..$end (batch $i of $batches) " +
                                "[${downloadedBlockHeight..end}]"
                        ) {
                            count = downloader.downloadBlockRange(downloadedBlockHeight..end)
                        }
                        twig("downloaded $count blocks!")
                        progress = (i / batches.toFloat() * 100).roundToInt()
                        _progress.value = progress
                        val lastDownloadedHeight = downloader.getLastDownloadedHeight()
                        updateProgress(lastDownloadedHeight = lastDownloadedHeight)
                        downloadedBlockHeight = end + 1
                    }
                }
                Twig.clip("downloading")
            }
            _progress.value = 100
        }

    /**
     * Validate all blocks in the given range, ensuring that the blocks are in ascending order, with
     * no gaps and are also chain-sequential. This means every block's prevHash value matches the
     * preceding block in the chain. Validation starts at the back of the chain and works toward the tip.
     *
     *  @param range the range of blocks to validate.
     */
    private suspend fun validateNewBlocks(range: ClosedRange<BlockHeight>?): BlockProcessingResult {
        if (null == range || range.isEmpty()) {
            twig("no blocks to validate: $range")
            return BlockProcessingResult.NoBlocksToProcess
        }
        Twig.sprout("validating")
        twig("validating blocks in range $range in db: ${(rustBackend as RustBackend).cacheDbFile.absolutePath}")
        val result = rustBackend.validateCombinedChain()
        Twig.clip("validating")

        return if (null == result) {
            BlockProcessingResult.Success
        } else {
            BlockProcessingResult.Error(result)
        }
    }

    /**
     * Scan all blocks in the given range, decrypting and persisting anything that matches our
     * wallet. Scanning starts at the back of the chain and works toward the tip.
     *
     *  @param range the range of blocks to scan.
     */
    @Suppress("MagicNumber")
    private suspend fun scanNewBlocks(range: ClosedRange<BlockHeight>?): Boolean = withContext(IO) {
        if (null == range || range.isEmpty()) {
            twig("no blocks to scan for range $range")
            true
        } else {
            Twig.sprout("scanning")
            twig("scanning blocks for range $range in batches")
            var result = false
            var metrics = BatchMetrics(range, SCAN_BATCH_SIZE, onScanMetricCompleteListener)
            // Attempt to scan a few times to work around any concurrent modification errors, then
            // rethrow as an official processorError which is handled by [start.retryWithBackoff]
            retryUpTo(3, { CompactBlockProcessorException.FailedScan(it) }) { failedAttempts ->
                if (failedAttempts > 0) twig("retrying the scan after $failedAttempts failure(s)...")
                do {
                    var scannedNewBlocks = false
                    metrics.beginBatch()
                    result = rustBackend.scanBlocks(SCAN_BATCH_SIZE)
                    metrics.endBatch()
                    val lastScannedHeight =
                        BlockHeight.new(network, range.start.value + metrics.cumulativeItems - 1)
                    val percentValue =
                        (lastScannedHeight.value - range.start.value) /
                            (range.endInclusive.value - range.start.value + 1).toFloat() * 100.0f
                    val percent = "%.0f".format(
                        percentValue.coerceAtMost(100f)
                            .coerceAtLeast(0f)
                    )
                    twig(
                        "batch scanned ($percent%): $lastScannedHeight/${range.endInclusive} | " +
                            "${metrics.batchTime}ms, ${metrics.batchItems}blks, ${metrics.batchIps.format()}bps"
                    )
                    if (currentInfo.lastScannedHeight != lastScannedHeight) {
                        scannedNewBlocks = true
                        updateProgress(lastScannedHeight = lastScannedHeight)
                    }
                    // if we made progress toward our scan, then keep trying
                } while (result && scannedNewBlocks && lastScannedHeight < range.endInclusive)
                twig(
                    "batch scan complete! Total time: ${metrics.cumulativeTime}  Total blocks measured: " +
                        "${metrics.cumulativeItems}  Cumulative bps: ${metrics.cumulativeIps.format()}"
                )
            }
            Twig.clip("scanning")
            result
        }
    }

    private fun Float.format(places: Int = 0) = "%.${places}f".format(this)

    /**
     * Emit an instance of processorInfo, corresponding to the provided data.
     *
     * @param networkBlockHeight the latest block available to lightwalletd that may or may not be
     * downloaded by this wallet yet.
     * @param lastScannedHeight the height up to which the wallet last scanned. This determines
     * where the next scan will begin.
     * @param lastDownloadedHeight the last compact block that was successfully downloaded.
     * @param lastScanRange the inclusive range to scan. This represents what we most recently
     * wanted to scan. In most cases, it will be an invalid range because we'd like to scan blocks
     * that we don't yet have.
     * @param lastDownloadRange the inclusive range to download. This represents what we most
     * recently wanted to scan. In most cases, it will be an invalid range because we'd like to scan
     * blocks that we don't yet have.
     */
    private suspend fun updateProgress(
        networkBlockHeight: BlockHeight? = currentInfo.networkBlockHeight,
        lastScannedHeight: BlockHeight? = currentInfo.lastScannedHeight,
        lastDownloadedHeight: BlockHeight? = currentInfo.lastDownloadedHeight,
        lastScanRange: ClosedRange<BlockHeight>? = currentInfo.lastScanRange,
        lastDownloadRange: ClosedRange<BlockHeight>? = currentInfo.lastDownloadRange
    ) {
        currentInfo = currentInfo.copy(
            networkBlockHeight = networkBlockHeight,
            lastScannedHeight = lastScannedHeight,
            lastDownloadedHeight = lastDownloadedHeight,
            lastScanRange = lastScanRange,
            lastDownloadRange = lastDownloadRange
        )

        withContext(IO) {
            _networkHeight.value = networkBlockHeight
            _processorInfo.value = currentInfo
        }
    }

    private suspend fun handleChainError(errorHeight: BlockHeight) {
        // TODO [#683]: consider an error object containing hash information
        // TODO [#683]: https://github.com/zcash/zcash-android-wallet-sdk/issues/683
        printValidationErrorInfo(errorHeight)
        determineLowerBound(errorHeight).let { lowerBound ->
            twig("handling chain error at $errorHeight by rewinding to block $lowerBound")
            onChainErrorListener?.invoke(errorHeight, lowerBound)
            rewindToNearestHeight(lowerBound, true)
        }
    }

    suspend fun getNearestRewindHeight(height: BlockHeight): BlockHeight {
        // TODO [#683]: add a concept of original checkpoint height to the processor. For now, derive it
        //  add one because we already have the checkpoint. Add one again because we delete ABOVE the block
        // TODO [#683]: https://github.com/zcash/zcash-android-wallet-sdk/issues/683
        val originalCheckpoint = lowerBoundHeight + MAX_REORG_SIZE + 2
        return if (height < originalCheckpoint) {
            originalCheckpoint
        } else {
            // tricky: subtract one because we delete ABOVE this block
            // This could create an invalid height if if height was saplingActivationHeight
            val rewindHeight = BlockHeight(height.value - 1)
            rustBackend.getNearestRewindHeight(rewindHeight)
        }
    }

    /**
     * Rewind back at least two weeks worth of blocks.
     */
    suspend fun quickRewind() {
        val height = max(currentInfo.lastScannedHeight, repository.lastScannedHeight())
        val blocksPer14Days = 14.days.inWholeMilliseconds / ZcashSdk.BLOCK_INTERVAL_MILLIS.toInt()
        val twoWeeksBack = BlockHeight.new(
            network,
            (height.value - blocksPer14Days).coerceAtLeast(lowerBoundHeight.value)
        )
        rewindToNearestHeight(twoWeeksBack, false)
    }

    /**
     * @param alsoClearBlockCache when true, also clear the block cache which forces a redownload of
     * blocks. Otherwise, the cached blocks will be used in the rescan, which in most cases, is fine.
     */
    @Suppress("LongMethod")
    suspend fun rewindToNearestHeight(
        height: BlockHeight,
        alsoClearBlockCache: Boolean = false
    ) =
        withContext(IO) {
            processingMutex.withLockLogged("rewindToHeight") {
                val lastScannedHeight = currentInfo.lastScannedHeight
                val lastLocalBlock = repository.lastScannedHeight()
                val targetHeight = getNearestRewindHeight(height)

                twig(
                    "Rewinding from $lastScannedHeight to requested height: $height using target height: " +
                        "$targetHeight with last local block: $lastLocalBlock"
                )

                if (null == lastScannedHeight && targetHeight < lastLocalBlock) {
                    twig("Rewinding because targetHeight is less than lastLocalBlock.")
                    rustBackend.rewindToHeight(targetHeight)
                } else if (null != lastScannedHeight && targetHeight < lastScannedHeight) {
                    twig("Rewinding because targetHeight is less than lastScannedHeight.")
                    rustBackend.rewindToHeight(targetHeight)
                } else {
                    twig(
                        "not rewinding dataDb because the last scanned height is $lastScannedHeight and the" +
                            " last local block is $lastLocalBlock both of which are less than the target height of " +
                            "$targetHeight"
                    )
                }

                val currentNetworkBlockHeight = currentInfo.networkBlockHeight

                if (alsoClearBlockCache) {
                    twig(
                        "Also clearing block cache back to $targetHeight. These rewound blocks will download " +
                            "in the next scheduled scan"
                    )
                    downloader.rewindToHeight(targetHeight)
                    // communicate that the wallet is no longer synced because it might remain this way for 20+ second
                    // because we only download on 20s time boundaries so we can't trigger any immediate action
                    setState(Downloading)
                    if (null == currentNetworkBlockHeight) {
                        updateProgress(
                            lastScannedHeight = targetHeight,
                            lastDownloadedHeight = targetHeight,
                            lastScanRange = null,
                            lastDownloadRange = null
                        )
                    } else {
                        updateProgress(
                            lastScannedHeight = targetHeight,
                            lastDownloadedHeight = targetHeight,
                            lastScanRange = (targetHeight + 1)..currentNetworkBlockHeight,
                            lastDownloadRange = (targetHeight + 1)..currentNetworkBlockHeight
                        )
                    }
                    _progress.value = 0
                } else {
                    if (null == currentNetworkBlockHeight) {
                        updateProgress(
                            lastScannedHeight = targetHeight,
                            lastScanRange = null
                        )
                    } else {
                        updateProgress(
                            lastScannedHeight = targetHeight,
                            lastScanRange = (targetHeight + 1)..currentNetworkBlockHeight
                        )
                    }

                    _progress.value = 0

                    if (null != lastScannedHeight) {
                        val range = (targetHeight + 1)..lastScannedHeight
                        twig(
                            "We kept the cache blocks in place so we don't need to wait for the next " +
                                "scheduled download to rescan. Instead we will rescan and validate blocks " +
                                "${range.start}..${range.endInclusive}"
                        )
                        if (validateAndScanNewBlocks(range) == BlockProcessingResult.Success) {
                            enhanceTransactionDetails(range)
                        }
                    }
                }
            }
        }

    /** insightful function for debugging these critical errors */
    private suspend fun printValidationErrorInfo(errorHeight: BlockHeight, count: Int = 11) {
        // Note: blocks are public information so it's okay to print them but, still, let's not unless we're
        // debugging something
        if (!BuildConfig.DEBUG) return

        var errorInfo = fetchValidationErrorInfo(errorHeight)
        twig(
            "validation failed at block ${errorInfo.errorHeight} which had hash " +
                "${errorInfo.actualPrevHash} but the expected hash was ${errorInfo.expectedPrevHash}"
        )
        errorInfo = fetchValidationErrorInfo(errorHeight + 1)
        twig(
            "The next block block: ${errorInfo.errorHeight} which had hash ${errorInfo.actualPrevHash} but " +
                "the expected hash was ${errorInfo.expectedPrevHash}"
        )

        twig("=================== BLOCKS [$errorHeight..${errorHeight.value + count - 1}]: START ========")
        repeat(count) { i ->
            val height = errorHeight + i
            val block = downloader.compactBlockRepository.findCompactBlock(height)
            // sometimes the initial block was inserted via checkpoint and will not appear in the cache. We can get
            // the hash another way but prevHash is correctly null.
            val hash = block?.hash?.toByteArray()
                ?: repository.findBlockHash(height)
            twig(
                "block: $height\thash=${hash?.toHexReversed()} \tprevHash=${
                    block?.prevHash?.toByteArray()?.toHexReversed()
                }"
            )
        }
        twig("=================== BLOCKS [$errorHeight..${errorHeight.value + count - 1}]: END ========")
    }

    private suspend fun fetchValidationErrorInfo(errorHeight: BlockHeight): ValidationErrorInfo {
        val hash = repository.findBlockHash(errorHeight + 1)
            ?.toHexReversed()
        val prevHash = repository.findBlockHash(errorHeight)?.toHexReversed()

        val compactBlock = downloader.compactBlockRepository.findCompactBlock(errorHeight + 1)
        val expectedPrevHash = compactBlock?.prevHash?.toByteArray()?.toHexReversed()
        return ValidationErrorInfo(errorHeight, hash, expectedPrevHash, prevHash)
    }

    /**
     * Called for every noteworthy error.
     *
     * @return true when processing should continue. Return false when the error is unrecoverable
     * and all processing should halt and stop retrying.
     */
    private fun onProcessorError(throwable: Throwable): Boolean {
        return onProcessorErrorListener?.invoke(throwable) ?: true
    }

    private fun determineLowerBound(errorHeight: BlockHeight): BlockHeight {
        val offset = min(MAX_REORG_SIZE, REWIND_DISTANCE * (consecutiveChainErrors.get() + 1))
        return BlockHeight(max(errorHeight.value - offset, lowerBoundHeight.value)).also {
            twig(
                "offset = min($MAX_REORG_SIZE, $REWIND_DISTANCE * (${consecutiveChainErrors.get() + 1})) = " +
                    "$offset"
            )
            twig("lowerBound = max($errorHeight - $offset, $lowerBoundHeight) = $it")
        }
    }

    /**
     ￼* Poll on time boundaries. Per Issue #95, we want to avoid exposing computation time to a
     * network observer. Instead, we poll at regular time intervals that are large enough for all
     * computation to complete so no intervals are skipped. See 95 for more details.
     *
     * @param fastIntervalDesired currently not used but sometimes we want to poll quickly, such as
     * when we unexpectedly lose server connection or are waiting for an event to happen on the
     * chain. We can pass this desire along now and later figure out how to handle it, privately.
     ￼*/
    @Suppress("UNUSED_PARAMETER")
    private fun calculatePollInterval(fastIntervalDesired: Boolean = false): Long {
        val interval = POLL_INTERVAL
        val now = System.currentTimeMillis()
        val deltaToNextInteral = interval - (now + interval).rem(interval)
        // twig("sleeping for ${deltaToNextInteral}ms from $now in order to wake at ${now + deltaToNextInteral}")
        return deltaToNextInteral
    }

    suspend fun calculateBirthdayHeight(): BlockHeight {
        var oldestTransactionHeight: BlockHeight? = null
        @Suppress("TooGenericExceptionCaught")
        try {
            val tempOldestTransactionHeight = repository.getOldestTransaction()?.minedHeight
                ?: lowerBoundHeight
            // to be safe adjust for reorgs (and generally a little cushion is good for privacy)
            // so we round down to the nearest 100 and then subtract 100 to ensure that the result is always at least
            // 100 blocks away
            oldestTransactionHeight = BlockHeight.new(
                network,
                tempOldestTransactionHeight.value -
                    tempOldestTransactionHeight.value.rem(MAX_REORG_SIZE) - MAX_REORG_SIZE.toLong()
            )
        } catch (t: Throwable) {
            twig("failed to calculate birthday due to: $t")
        }
        return buildList<BlockHeight> {
            add(lowerBoundHeight)
            add(rustBackend.network.saplingActivationHeight)
            oldestTransactionHeight?.let { add(it) }
        }.maxOf { it }
    }

    /**
     * Get the height of the last block that was downloaded by this processor.
     *
     * @return the last downloaded height reported by the downloader.
     */
    suspend fun getLastDownloadedHeight() =
        downloader.getLastDownloadedHeight()

    /**
     * Get the height of the last block that was scanned by this processor.
     *
     * @return the last scanned height reported by the repository.
     */
    suspend fun getLastScannedHeight() =
        repository.lastScannedHeight()

    // CompactBlockProcessor is the wrong place for this, but it's where all the other APIs that need
    //  access to the RustBackend live. This should be refactored.
    internal suspend fun createAccount(seed: ByteArray): UnifiedSpendingKey =
        rustBackend.createAccount(seed)

    /**
     * Get the current unified address for the given wallet account.
     *
     * @return the current unified address of this account.
     */
    suspend fun getCurrentAddress(account: Account) =
        rustBackend.getCurrentAddress(account.value)

    /**
     * Get the legacy Sapling address corresponding to the current unified address for the given wallet account.
     *
     * @return a Sapling address.
     */
    suspend fun getLegacySaplingAddress(account: Account) =
        rustBackend.getSaplingReceiver(
            rustBackend.getCurrentAddress(account.value)
        )
            ?: throw InitializeException.MissingAddressException("legacy Sapling")

    /**
     * Get the legacy transparent address corresponding to the current unified address for the given wallet account.
     *
     * @return a transparent address.
     */
    suspend fun getTransparentAddress(account: Account) =
        rustBackend.getTransparentReceiver(
            rustBackend.getCurrentAddress(account.value)
        )
            ?: throw InitializeException.MissingAddressException("legacy transparent")

    /**
     * Calculates the latest balance info. Defaults to the first account.
     *
     * @param account the account to check for balance info.
     *
     * @return an instance of WalletBalance containing information about available and total funds.
     */
    suspend fun getBalanceInfo(account: Account): WalletBalance =
        twigTask("checking balance info", -1) {
            @Suppress("TooGenericExceptionCaught")
            try {
                val balanceTotal = rustBackend.getBalance(account.value)
                twig("found total balance: $balanceTotal")
                val balanceAvailable = rustBackend.getVerifiedBalance(account.value)
                twig("found available balance: $balanceAvailable")
                WalletBalance(balanceTotal, balanceAvailable)
            } catch (t: Throwable) {
                twig("failed to get balance due to $t")
                throw RustLayerException.BalanceException(t)
            }
        }

    suspend fun getUtxoCacheBalance(address: String): WalletBalance =
        rustBackend.getDownloadedUtxoBalance(address)

    /**
     * Transmits the given state for this processor.
     */
    private suspend fun setState(newState: State) {
        _state.value = newState
    }

    /**
     * Sealed class representing the various states of this processor.
     */
    sealed class State {
        /**
         * Marker interface for [State] instances that represent when the wallet is connected.
         */
        interface Connected

        /**
         * Marker interface for [State] instances that represent when the wallet is syncing.
         */
        interface Syncing

        /**
         * [State] for when the wallet is actively downloading compact blocks because the latest
         * block height available from the server is greater than what we have locally. We move out
         * of this state once our local height matches the server.
         */
        object Downloading : Connected, Syncing, State()

        /**
         * [State] for when the blocks that have been downloaded are actively being validated to
         * ensure that there are no gaps and that every block is chain-sequential to the previous
         * block, which determines whether a reorg has happened on our watch.
         */
        object Validating : Connected, Syncing, State()

        /**
         * [State] for when the blocks that have been downloaded are actively being decrypted.
         */
        object Scanning : Connected, Syncing, State()

        /**
         * [State] for when we are done decrypting blocks, for now.
         */
        class Scanned(val scannedRange: ClosedRange<BlockHeight>?) : Connected, Syncing, State()

        /**
         * [State] for when transaction details are being retrieved. This typically means the wallet
         * has downloaded and scanned blocks and is now processing any transactions that were
         * discovered. Once a transaction is discovered, followup network requests are needed in
         * order to retrieve memos or outbound transaction information, like the recipient address.
         * The existing information we have about transactions is enhanced by the new information.
         */
        object Enhancing : Connected, Syncing, State()

        /**
         * [State] for when we have no connection to lightwalletd.
         */
        object Disconnected : State()

        /**
         * [State] for when [stop] has been called. For simplicity, processors should not be
         * restarted but they are not prevented from this behavior.
         */
        object Stopped : State()

        /**
         * [State] the initial state of the processor, once it is constructed.
         */
        object Initialized : State()
    }

    /**
     * Data class for holding detailed information about the processor.
     *
     * @param networkBlockHeight the latest block available to lightwalletd that may or may not be
     * downloaded by this wallet yet.
     * @param lastScannedHeight the height up to which the wallet last scanned. This determines
     * where the next scan will begin.
     * @param lastDownloadedHeight the last compact block that was successfully downloaded.
     *
     * @param lastDownloadRange inclusive range to download. Meaning, if the range is 10..10,
     * then we will download exactly block 10. If the range is 11..10, then we want to download
     * block 11 but can't.
     * @param lastScanRange inclusive range to scan.
     */
    data class ProcessorInfo(
        val networkBlockHeight: BlockHeight?,
        val lastScannedHeight: BlockHeight?,
        val lastDownloadedHeight: BlockHeight?,
        val lastDownloadRange: ClosedRange<BlockHeight>?,
        val lastScanRange: ClosedRange<BlockHeight>?
    ) {

        /**
         * Determines whether this instance has data.
         *
         * @return false when all values match their defaults.
         */
        val hasData
            get() = networkBlockHeight != null ||
                lastScannedHeight != null ||
                lastDownloadedHeight != null ||
                lastDownloadRange != null ||
                lastScanRange != null

        /**
         * Determines whether this instance is actively downloading compact blocks.
         *
         * @return true when there are more than zero blocks remaining to download.
         */
        val isDownloading: Boolean
            get() =
                lastDownloadedHeight != null &&
                    lastDownloadRange != null &&
                    !lastDownloadRange.isEmpty() &&
                    lastDownloadedHeight < lastDownloadRange.endInclusive

        /**
         * Determines whether this instance is actively scanning or validating compact blocks.
         *
         * @return true when downloading has completed and there are more than zero blocks remaining
         * to be scanned.
         */
        val isScanning: Boolean
            get() =
                !isDownloading &&
                    lastScannedHeight != null &&
                    lastScanRange != null &&
                    !lastScanRange.isEmpty() &&
                    lastScannedHeight < lastScanRange.endInclusive

        /**
         * The amount of scan progress from 0 to 100.
         */
        @Suppress("MagicNumber")
        val scanProgress
            get() = when {
                lastScannedHeight == null -> 0
                lastScanRange == null -> 100
                lastScannedHeight >= lastScanRange.endInclusive -> 100
                else -> {
                    // when lastScannedHeight == lastScanRange.first, we have scanned one block, thus the offsets
                    val blocksScanned =
                        (lastScannedHeight.value - lastScanRange.start.value + 1).coerceAtLeast(0)
                    // we scan the range inclusively so 100..100 is one block to scan, thus the offset
                    val numberOfBlocks =
                        lastScanRange.endInclusive.value - lastScanRange.start.value + 1
                    // take the percentage then convert and round
                    ((blocksScanned.toFloat() / numberOfBlocks) * 100.0f).let { percent ->
                        percent.coerceAtMost(100.0f).roundToInt()
                    }
                }
            }
    }

    data class ValidationErrorInfo(
        val errorHeight: BlockHeight,
        val hash: String?,
        val expectedPrevHash: String?,
        val actualPrevHash: String?
    )

    //
    // Helper Extensions
    //

    /**
     * Log the mutex in great detail just in case we need it for troubleshooting deadlock.
     */
    private suspend inline fun <T> Mutex.withLockLogged(name: String, block: () -> T): T {
        twig("$name MUTEX: acquiring lock...", -1)
        this.withLock {
            twig("$name MUTEX: ...lock acquired!", -1)
            return block().also {
                twig("$name MUTEX: releasing lock", -1)
            }
        }
    }
}

private fun LightWalletEndpointInfoUnsafe.matchingNetwork(network: String): Boolean {
    fun String.toId() = lowercase(Locale.ROOT).run {
        when {
            contains("main") -> "mainnet"
            contains("test") -> "testnet"
            else -> this
        }
    }
    return chainName.toId() == network.toId()
}

private fun max(a: BlockHeight?, b: BlockHeight) = if (null == a) {
    b
} else if (a.value > b.value) {
    a
} else {
    b
}<|MERGE_RESOLUTION|>--- conflicted
+++ resolved
@@ -34,14 +34,9 @@
 import cash.z.ecc.android.sdk.internal.ext.retryWithBackoff
 import cash.z.ecc.android.sdk.internal.ext.toHexReversed
 import cash.z.ecc.android.sdk.internal.isEmpty
-<<<<<<< HEAD
 import cash.z.ecc.android.sdk.internal.model.from
 import cash.z.ecc.android.sdk.internal.model.toBlockHeight
-import cash.z.ecc.android.sdk.internal.transaction.PagedTransactionRepository
-import cash.z.ecc.android.sdk.internal.transaction.TransactionRepository
-=======
 import cash.z.ecc.android.sdk.internal.repository.DerivedDataRepository
->>>>>>> 66ad3918
 import cash.z.ecc.android.sdk.internal.twig
 import cash.z.ecc.android.sdk.internal.twigTask
 import cash.z.ecc.android.sdk.jni.RustBackend
@@ -236,11 +231,6 @@
                         val napTime = calculatePollInterval()
                         twig(
                             "$summary${
-<<<<<<< HEAD
-                            if (result == BlockProcessingResult.FailedEnhance) " (but there were" +
-                                " enhancement errors! We ignore those, for now. Memos in this block range are" +
-                                " probably missing! This will be improved in a future release.)" else ""
-=======
                                 if (result == BlockProcessingResult.FailedEnhance) {
                                     " (but there were" +
                                         " enhancement errors! We ignore those, for now. Memos in this block range are" +
@@ -248,7 +238,6 @@
                                 } else {
                                     ""
                                 }
->>>>>>> 66ad3918
                             }! Sleeping" +
                                 " for ${napTime}ms (latest height: ${currentInfo.networkBlockHeight})."
                         )
