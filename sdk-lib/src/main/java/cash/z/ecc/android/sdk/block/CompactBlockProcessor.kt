package cash.z.ecc.android.sdk.block

import androidx.annotation.VisibleForTesting
import cash.z.ecc.android.sdk.BuildConfig
import cash.z.ecc.android.sdk.annotation.OpenForTesting
import cash.z.ecc.android.sdk.block.CompactBlockProcessor.State.Downloading
import cash.z.ecc.android.sdk.block.CompactBlockProcessor.State.Enhancing
import cash.z.ecc.android.sdk.block.CompactBlockProcessor.State.Scanned
import cash.z.ecc.android.sdk.block.CompactBlockProcessor.State.Scanning
import cash.z.ecc.android.sdk.block.CompactBlockProcessor.State.Stopped
import cash.z.ecc.android.sdk.exception.CompactBlockProcessorException
import cash.z.ecc.android.sdk.exception.CompactBlockProcessorException.EnhanceTransactionError.EnhanceTxDecryptError
import cash.z.ecc.android.sdk.exception.CompactBlockProcessorException.EnhanceTransactionError.EnhanceTxDownloadError
import cash.z.ecc.android.sdk.exception.CompactBlockProcessorException.MismatchedNetwork
import cash.z.ecc.android.sdk.exception.InitializeException
import cash.z.ecc.android.sdk.exception.RustLayerException
import cash.z.ecc.android.sdk.ext.BatchMetrics
import cash.z.ecc.android.sdk.ext.ZcashSdk
import cash.z.ecc.android.sdk.ext.ZcashSdk.DOWNLOAD_BATCH_SIZE
import cash.z.ecc.android.sdk.ext.ZcashSdk.MAX_BACKOFF_INTERVAL
import cash.z.ecc.android.sdk.ext.ZcashSdk.MAX_REORG_SIZE
import cash.z.ecc.android.sdk.ext.ZcashSdk.POLL_INTERVAL
import cash.z.ecc.android.sdk.ext.ZcashSdk.RETRIES
import cash.z.ecc.android.sdk.ext.ZcashSdk.REWIND_DISTANCE
import cash.z.ecc.android.sdk.ext.ZcashSdk.SCAN_BATCH_SIZE
import cash.z.ecc.android.sdk.internal.Twig
import cash.z.ecc.android.sdk.internal.block.CompactBlockDownloader
import cash.z.ecc.android.sdk.internal.ext.retryUpTo
import cash.z.ecc.android.sdk.internal.ext.retryWithBackoff
import cash.z.ecc.android.sdk.internal.ext.toHexReversed
import cash.z.ecc.android.sdk.internal.isEmpty
import cash.z.ecc.android.sdk.internal.model.from
import cash.z.ecc.android.sdk.internal.model.toBlockHeight
import cash.z.ecc.android.sdk.internal.repository.DerivedDataRepository
import cash.z.ecc.android.sdk.jni.RustBackend
import cash.z.ecc.android.sdk.jni.RustBackendWelding
import cash.z.ecc.android.sdk.model.Account
import cash.z.ecc.android.sdk.model.BlockHeight
import cash.z.ecc.android.sdk.model.TransactionOverview
import cash.z.ecc.android.sdk.model.UnifiedSpendingKey
import cash.z.ecc.android.sdk.model.WalletBalance
import cash.z.ecc.android.sdk.model.ZcashNetwork
import cash.z.wallet.sdk.internal.rpc.Service
import co.electriccoin.lightwallet.client.ext.BenchmarkingExt
import co.electriccoin.lightwallet.client.fixture.BenchmarkingBlockRangeFixture
import co.electriccoin.lightwallet.client.model.BlockHeightUnsafe
import co.electriccoin.lightwallet.client.model.LightWalletEndpointInfoUnsafe
import co.electriccoin.lightwallet.client.model.Response
import kotlinx.coroutines.Dispatchers.IO
import kotlinx.coroutines.delay
import kotlinx.coroutines.flow.MutableStateFlow
import kotlinx.coroutines.flow.asStateFlow
import kotlinx.coroutines.isActive
import kotlinx.coroutines.sync.Mutex
import kotlinx.coroutines.sync.withLock
import kotlinx.coroutines.withContext
import java.util.Locale
import java.util.concurrent.atomic.AtomicInteger
import kotlin.math.max
import kotlin.math.min
import kotlin.math.roundToInt
import kotlin.time.Duration.Companion.days

/**
 * Responsible for processing the compact blocks that are received from the lightwallet server. This class encapsulates
 * all the business logic required to validate and scan the blockchain and is therefore tightly coupled with
 * librustzcash.
 *
 * @property downloader the component responsible for downloading compact blocks and persisting them
 * locally for processing.
 * @property repository the repository holding transaction information.
 * @property rustBackend the librustzcash functionality available and exposed to the SDK.
 * @param minimumHeight the lowest height that we could care about. This is mostly used during
 * reorgs as a backstop to make sure we do not rewind beyond sapling activation. It also is factored
 * in when considering initial range to download. In most cases, this should be the birthday height
 * of the current wallet--the height before which we do not need to scan for transactions.
 */
@OpenForTesting
@Suppress("TooManyFunctions", "LargeClass")
class CompactBlockProcessor internal constructor(
    val downloader: CompactBlockDownloader,
    private val repository: DerivedDataRepository,
    private val rustBackend: RustBackendWelding,
    minimumHeight: BlockHeight = rustBackend.network.saplingActivationHeight
) {
    /**
     * Callback for any non-trivial errors that occur while processing compact blocks.
     *
     * @return true when processing should continue. Return false when the error is unrecoverable
     * and all processing should halt and stop retrying.
     */
    var onProcessorErrorListener: ((Throwable) -> Boolean)? = null

    /**
     * Callback for reorgs. This callback is invoked when validation fails with the height at which
     * an error was found and the lower bound to which the data will rewind, at most.
     */
    var onChainErrorListener: ((errorHeight: BlockHeight, rewindHeight: BlockHeight) -> Any)? = null

    /**
     * Callback for setup errors that occur prior to processing compact blocks. Can be used to
     * override any errors from [verifySetup]. When this listener is missing then all setup errors
     * will result in the processor not starting. This is particularly useful for wallets to receive
     * a callback right before the SDK will reject a lightwalletd server because it appears not to
     * match.
     *
     * @return true when the setup error should be ignored and processing should be allowed to
     * start. Otherwise, processing will not begin.
     */
    var onSetupErrorListener: ((Throwable) -> Boolean)? = null

    /**
     * Callback for apps to report scan times. As blocks are scanned in batches, this listener is
     * invoked at the end of every batch and the second parameter is only true when all batches are
     * complete. The first parameter contains useful information on the blocks scanned per second.
     *
     * The Boolean param (isComplete) is true when this event represents the completion of a scan
     */
    var onScanMetricCompleteListener: ((BatchMetrics, Boolean) -> Unit)? = null

    private val consecutiveChainErrors = AtomicInteger(0)
    private val lowerBoundHeight: BlockHeight = BlockHeight(
        max(
            rustBackend.network.saplingActivationHeight.value,
            minimumHeight.value - MAX_REORG_SIZE
        )
    )

    private val _state: MutableStateFlow<State> = MutableStateFlow(State.Initialized)
    private val _progress = MutableStateFlow(0)
    private val _processorInfo = MutableStateFlow(ProcessorInfo(null, null, null, null, null))
    private val _networkHeight = MutableStateFlow<BlockHeight?>(null)
    private val processingMutex = Mutex()

    /**
     * Flow of birthday heights. The birthday is essentially the first block that the wallet cares
     * about. Any prior block can be ignored. This is not a fixed value because the height is
     * influenced by the first transaction, which isn't always known. So we start with an estimation
     * and improve it as the wallet progresses. Once the first transaction occurs, this value is
     * effectively fixed.
     */
    private val _birthdayHeight = MutableStateFlow(lowerBoundHeight)

    /**
     * The root source of truth for the processor's progress. All processing must be done
     * sequentially, due to the way sqlite works so it is okay for this not to be threadsafe or
     * coroutine safe because processing cannot be concurrent.
     */
    // This accessed by the Dispatchers.IO thread, which means multiple threads are reading/writing
    // concurrently.
    @Volatile
    internal var currentInfo = ProcessorInfo(null, null, null, null, null)

    /**
     * The zcash network that is being processed. Either Testnet or Mainnet.
     */
    val network = rustBackend.network

    /**
     * The flow of state values so that a wallet can monitor the state of this class without needing
     * to poll.
     */
    val state = _state.asStateFlow()

    /**
     * The flow of progress values so that a wallet can monitor how much downloading remains
     * without needing to poll.
     */
    val progress = _progress.asStateFlow()

    /**
     * The flow of detailed processorInfo like the range of blocks that shall be downloaded and
     * scanned. This gives the wallet a lot of insight into the work of this processor.
     */
    val processorInfo = _processorInfo.asStateFlow()

    /**
     * The flow of network height. This value is updated at the same time that [currentInfo] is
     * updated but this allows consumers to have the information pushed instead of polling.
     */
    val networkHeight = _networkHeight.asStateFlow()

    /**
     * The first block this wallet cares about anything prior can be ignored. If a wallet has no
     * transactions, this value will later update to 100 blocks before the first transaction,
     * rounded down to the nearest 100. So in some cases, this is a dynamic value.
     */
    val birthdayHeight = _birthdayHeight.value

    /**
     * Download compact blocks, verify and scan them until [stop] is called.
     */
    @Suppress("LongMethod")
    suspend fun start() = withContext(IO) {
        verifySetup()
        updateBirthdayHeight()
        Twig.debug { "setup verified. processor starting" }

        // using do/while makes it easier to execute exactly one loop which helps with testing this processor quickly
        // (because you can start and then immediately set isStopped=true to always get precisely one loop)
        do {
            retryWithBackoff(::onProcessorError, maxDelayMillis = MAX_BACKOFF_INTERVAL) {
                val result = processingMutex.withLockLogged("processNewBlocks") {
                    processNewBlocks()
                }
                // immediately process again after failures in order to download new blocks right away
                when (result) {
                    BlockProcessingResult.Reconnecting -> {
                        val napTime = calculatePollInterval(true)
                        Twig.debug {
                            "Unable to process new blocks because we are disconnected! Attempting to " +
                                "reconnect in ${napTime}ms"
                        }
                        delay(napTime)
                    }
                    BlockProcessingResult.NoBlocksToProcess, BlockProcessingResult.FailedEnhance -> {
                        val noWorkDone = currentInfo.lastDownloadRange?.isEmpty() ?: true &&
                            currentInfo.lastScanRange?.isEmpty() ?: true
                        val summary = if (noWorkDone) {
                            "Nothing to process: no new blocks to download or scan"
                        } else {
                            "Done processing blocks"
                        }
                        consecutiveChainErrors.set(0)
                        val napTime = calculatePollInterval()
                        Twig.debug {
                            "$summary${
                                if (result == BlockProcessingResult.FailedEnhance) {
                                    " (but there were" +
                                        " enhancement errors! We ignore those, for now. Memos in this block range are" +
                                        " probably missing! This will be improved in a future release.)"
                                } else {
                                    ""
                                }
                            }! Sleeping" +
                                " for ${napTime}ms (latest height: ${currentInfo.networkBlockHeight})."
                        }
                        delay(napTime)
                    }
                    is BlockProcessingResult.FailedDeleteBlockMetadata -> {
                        Twig.debug {
                            "Failed to delete temporary blocks metadata files from the device disk. It will" +
                                " be retried on the next time, while downloading new blocks."
                        }
                        // Do nothing. The other phases went correctly.
                    }
                    is BlockProcessingResult.Error -> {
                        if (consecutiveChainErrors.get() >= RETRIES) {
                            val errorMessage = "ERROR: unable to resolve reorg at height $result after " +
                                "${consecutiveChainErrors.get()} correction attempts!"
                            fail(CompactBlockProcessorException.FailedReorgRepair(errorMessage))
                        } else {
                            handleChainError(result.failedAtHeight)
                        }
                        consecutiveChainErrors.getAndIncrement()
                    }
                    is BlockProcessingResult.Success -> {
                        // Do nothing. We are done.
                    }
                }
            }
        } while (isActive && _state.value !is State.Stopped)
        Twig.debug { "processor complete" }
        stop()
    }

    /**
     * Sets the state to [Stopped], which causes the processor loop to exit.
     */
    suspend fun stop() {
        runCatching {
            setState(State.Stopped)
            downloader.stop()
        }
    }

    /**
     * Stop processing and throw an error.
     */
    private suspend fun fail(error: Throwable) {
        stop()
        Twig.debug { "${error.message}" }
        throw error
    }

    private suspend fun processNewBlocks(): BlockProcessingResult = withContext(IO) {
        Twig.debug { "beginning to process new blocks (with lower bound: $lowerBoundHeight)..." }

        if (!updateRanges()) {
            Twig.debug { "Disconnection detected! Attempting to reconnect!" }
            setState(State.Disconnected)
            downloader.lightWalletClient.reconnect()
            BlockProcessingResult.Reconnecting
        } else if (currentInfo.lastDownloadRange.isEmpty() && currentInfo.lastScanRange.isEmpty()) {
            setState(State.Scanned(currentInfo.lastScanRange))
            BlockProcessingResult.NoBlocksToProcess
        } else {
<<<<<<< HEAD
            val processRanges = ProcessBlocksRanges().apply {
                if (BenchmarkingExt.isBenchmarking()) {
                    // We inject a benchmark test blocks range at this point to process only a restricted range of
                    // blocks for a more reliable benchmark results.
                    val benchmarkBlockRange = BenchmarkingBlockRangeFixture.new().let {
                        // Convert range of Longs to range of BlockHeights
                        BlockHeight.new(ZcashNetwork.Mainnet, it.start)..(
                            BlockHeight.new(ZcashNetwork.Mainnet, it.endInclusive)
                            )
                    }
                    downloadRange = benchmarkBlockRange
                    scanRange = benchmarkBlockRange
=======
            if (BenchmarkingExt.isBenchmarking()) {
                // We inject a benchmark test blocks range at this point to process only a restricted range of blocks
                // for a more reliable benchmark results.
                val benchmarkBlockRange = BenchmarkingBlockRangeFixture.new().let {
                    // Convert range of Longs to range of BlockHeights
                    BlockHeight.new(ZcashNetwork.Mainnet, it.start)..(
                        BlockHeight.new(ZcashNetwork.Mainnet, it.endInclusive)
                        )
                }
                downloadNewBlocks(benchmarkBlockRange)
                val error = validateAndScanNewBlocks(benchmarkBlockRange)
                if (error != BlockProcessingResult.Success) {
                    error
>>>>>>> e249bb73
                } else {
                    downloadRange = currentInfo.lastDownloadRange
                    scanRange = currentInfo.lastScanRange
                }
            }

            downloadNewBlocks(processRanges.downloadRange)

            val validationResult = validateAndScanNewBlocks(processRanges.scanRange)
            if (validationResult != BlockProcessingResult.Success) {
                deleteAllBlocksMetadataFiles()
                return@withContext validationResult
            }

            val enhanceResult = processRanges.scanRange?.let { enhanceTransactionDetails(it) }
                ?: BlockProcessingResult.NoBlocksToProcess
            if (enhanceResult != BlockProcessingResult.Success) {
                deleteAllBlocksMetadataFiles()
                return@withContext enhanceResult
            }

            val deleteMetadataResult = deleteAllBlocksMetadataFiles()
            if (deleteMetadataResult) {
                enhanceResult
            } else {
                BlockProcessingResult.FailedDeleteBlockMetadata
            }
        }
    }

    private suspend fun deleteAllBlocksMetadataFiles(): Boolean {
        Twig.debug { "Deleting all temporary blocks metadata files now." }
        // Now we approach to delete all the temporary blocks metadata files from the device disk. Note that we'd
        // like to ideally do this continuously while syncing a next group of blocks in the future.
        return downloader.compactBlockRepository.deleteCompactBlocksMetadataFiles()
    }

    /**
     * Helper wrapping class to provide more clarity about ranges used in the processing new blocks mechanism.
     */
    private data class ProcessBlocksRanges(
        var downloadRange: ClosedRange<BlockHeight>? = null,
        var scanRange: ClosedRange<BlockHeight>? = null
    )

    sealed class BlockProcessingResult {
        object NoBlocksToProcess : BlockProcessingResult()
        object Success : BlockProcessingResult()
        object Reconnecting : BlockProcessingResult()
        object FailedEnhance : BlockProcessingResult()
        object FailedDeleteBlockMetadata : BlockProcessingResult()
        data class Error(val failedAtHeight: BlockHeight) : BlockProcessingResult()
    }

    /**
     * Gets the latest range info and then uses that initialInfo to update (and transmit)
     * the scan/download ranges that require processing.
     *
     * @return true when the update succeeds.
     */
    private suspend fun updateRanges(): Boolean = withContext(IO) {
        // This fetches the latest height each time this method is called, which can be very inefficient
        // when downloading all of the blocks from the server
        val networkBlockHeight = run {
            val networkBlockHeightUnsafe =
                when (val response = downloader.getLatestBlockHeight()) {
                    is Response.Success -> response.result
                    else -> null
                }

            runCatching { networkBlockHeightUnsafe?.toBlockHeight(network) }.getOrNull()
        } ?: return@withContext false

        // TODO [#683]: rethink this and make it easier to understand what's happening. Can we reduce this
        //  so that we only work with actual changing info rather than periodic snapshots? Do we need
        //  to calculate these derived values every time?
        // TODO [#683]: https://github.com/zcash/zcash-android-wallet-sdk/issues/683
        ProcessorInfo(
            networkBlockHeight = networkBlockHeight,
            lastScannedHeight = getLastScannedHeight(),
            lastDownloadedHeight = getLastDownloadedHeight()?.let {
                BlockHeight.new(
                    network,
                    max(
                        it.value,
                        lowerBoundHeight.value - 1
                    )
                )
            },
            lastDownloadRange = null,
            lastScanRange = null
        ).let { initialInfo ->
            updateProgress(
                networkBlockHeight = initialInfo.networkBlockHeight,
                lastScannedHeight = initialInfo.lastScannedHeight,
                lastDownloadedHeight = initialInfo.lastDownloadedHeight,
                lastScanRange = if (
                    initialInfo.lastScannedHeight != null &&
                    initialInfo.networkBlockHeight != null
                ) {
                    initialInfo.lastScannedHeight + 1..initialInfo.networkBlockHeight
                } else {
                    null
                },
                lastDownloadRange = if (initialInfo.networkBlockHeight != null) {
                    BlockHeight.new(
                        network,
                        buildList {
                            add(network.saplingActivationHeight.value)
                            initialInfo.lastDownloadedHeight?.let { add(it.value + 1) }
                            initialInfo.lastScannedHeight?.let { add(it.value + 1) }
                        }.max()
                    )..initialInfo.networkBlockHeight
                } else {
                    null
                }
            )
        }

        true
    }

    /**
     * Given a range, validate and then scan all blocks. Validation is ensuring that the blocks are
     * in ascending order, with no gaps and are also chain-sequential. This means every block's
     * prevHash value matches the preceding block in the chain.
     *
     * @param lastScanRange the range to be validated and scanned.
     */
    private suspend fun validateAndScanNewBlocks(lastScanRange: ClosedRange<BlockHeight>?): BlockProcessingResult =
        withContext(IO) {
            setState(State.Validating)
            val result = validateNewBlocks(lastScanRange)
            if (result == BlockProcessingResult.Success) {
                // in theory, a scan should not fail after validation succeeds but maybe consider
                // changing the rust layer to return the failed block height whenever scan does fail
                // rather than a boolean
                setState(Scanning)
                val success = scanNewBlocks(lastScanRange)
                if (!success) {
                    throw CompactBlockProcessorException.FailedScan()
                } else {
                    setState(Scanned(lastScanRange))
                }
            }

            result
        }

    private suspend fun enhanceTransactionDetails(lastScanRange: ClosedRange<BlockHeight>): BlockProcessingResult {
        Twig.debug { "Enhancing transaction details for blocks $lastScanRange" }
        setState(Enhancing)
        @Suppress("TooGenericExceptionCaught")
        return try {
            val newTxs = repository.findNewTransactions(lastScanRange)
            if (newTxs.isEmpty()) {
                Twig.debug { "no new transactions found in $lastScanRange" }
            } else {
                Twig.debug { "enhancing ${newTxs.size} transaction(s)!" }
                // if the first transaction has been added
                if (newTxs.size.toLong() == repository.getTransactionCount()) {
                    Twig.debug { "Encountered the first transaction. This changes the birthday height!" }
                    updateBirthdayHeight()
                }
            }

            newTxs.filter { it.minedHeight != null }.onEach { newTransaction ->
                enhance(newTransaction)
            }
            Twig.debug { "Done enhancing transaction details" }
            BlockProcessingResult.Success
        } catch (t: Throwable) {
            Twig.debug { "Failed to enhance due to: ${t.message} caused by: ${t.cause}" }
            BlockProcessingResult.FailedEnhance
        }
    }
// TODO [#683]: we still need a way to identify those transactions that failed to be enhanced
// TODO [#683]: https://github.com/zcash/zcash-android-wallet-sdk/issues/683

    private suspend fun enhance(transaction: TransactionOverview) = withContext(IO) {
        transaction.minedHeight?.let { minedHeight ->
            enhanceHelper(transaction.id, transaction.rawId.byteArray, minedHeight)
        }
    }

    private suspend fun enhanceHelper(id: Long, rawTransactionId: ByteArray, minedHeight: BlockHeight) {
        Twig.debug { "START: enhancing transaction (id:$id  block:$minedHeight)" }

        when (val response = downloader.fetchTransaction(rawTransactionId)) {
            is Response.Success -> {
                runCatching {
                    Twig.debug { "decrypting and storing transaction (id:$id  block:$minedHeight)" }
                    rustBackend.decryptAndStoreTransaction(response.result.data)
                }.onSuccess {
                    Twig.debug { "DONE: enhancing transaction (id:$id  block:$minedHeight)" }
                }.onFailure { error ->
                    onProcessorError(EnhanceTxDecryptError(minedHeight, error))
                }
            }
            is Response.Failure -> {
                onProcessorError(EnhanceTxDownloadError(minedHeight, response.toThrowable()))
            }
        }
    }

    /**
     * Confirm that the wallet data is properly setup for use.
     */
// Need to refactor this to be less ugly and more testable
    @Suppress("NestedBlockDepth")
    private suspend fun verifySetup() {
        // verify that the data is initialized
        val error = if (!repository.isInitialized()) {
            CompactBlockProcessorException.Uninitialized
        } else if (repository.getAccountCount() == 0) {
            CompactBlockProcessorException.NoAccount
        } else {
            // verify that the server is correct

            // How do we handle network connection issues?

            downloader.getServerInfo()?.let { info ->
                val serverBlockHeight =
                    runCatching { info.blockHeightUnsafe.toBlockHeight(network) }.getOrNull()

                if (null == serverBlockHeight) {
                    // TODO Better signal network connection issue
                    CompactBlockProcessorException.BadBlockHeight(info.blockHeightUnsafe)
                } else {
                    val clientBranch = "%x".format(
                        Locale.ROOT,
                        rustBackend.getBranchIdForHeight(serverBlockHeight)
                    )
                    val network = rustBackend.network.networkName

                    if (!clientBranch.equals(info.consensusBranchId, true)) {
                        MismatchedNetwork(
                            clientNetwork = network,
                            serverNetwork = info.chainName
                        )
                    } else if (!info.matchingNetwork(network)) {
                        MismatchedNetwork(
                            clientNetwork = network,
                            serverNetwork = info.chainName
                        )
                    } else {
                        null
                    }
                }
            }
        }

        if (error != null) {
            Twig.debug { "Validating setup prior to scanning . . . ISSUE FOUND! - ${error.javaClass.simpleName}" }
            // give listener a chance to override
            if (onSetupErrorListener?.invoke(error) != true) {
                throw error
            } else {
                Twig.debug {
                    "Warning: An ${error::class.java.simpleName} was encountered while verifying setup but " +
                        "it was ignored by the onSetupErrorHandler. Ignoring message: ${error.message}"
                }
            }
        }
    }

    private suspend fun updateBirthdayHeight() {
        @Suppress("TooGenericExceptionCaught")
        try {
            val betterBirthday = calculateBirthdayHeight()
            if (betterBirthday > birthdayHeight) {
                Twig.debug { "Better birthday found! Birthday height updated from $birthdayHeight to $betterBirthday" }
                _birthdayHeight.value = betterBirthday
            }
        } catch (e: Throwable) {
            Twig.debug(e) { "Warning: updating the birthday height failed" }
        }
    }

    var failedUtxoFetches = 0

    @Suppress("MagicNumber")
    internal suspend fun refreshUtxos(account: Account, startHeight: BlockHeight): Int? =
        withContext(IO) {
            var count: Int? = null
            // TODO [683]: cleanup the way that we prevent this from running excessively
            //       For now, try for about 3 blocks per app launch. If the service fails it is
            //       probably disabled on ligthtwalletd, so then stop trying until the next app launch.
            // TODO [#683]: https://github.com/zcash/zcash-android-wallet-sdk/issues/683
            if (failedUtxoFetches < 9) { // there are 3 attempts per block
                @Suppress("TooGenericExceptionCaught")
                try {
                    retryUpTo(3) {
                        val tAddresses = rustBackend.listTransparentReceivers(account)

                        val result = downloader.lightWalletClient.fetchUtxos(
                            tAddresses,
                            BlockHeightUnsafe.from(startHeight)
                        )

                        count = processUtxoResult(result, startHeight)
                    }
                } catch (e: Throwable) {
                    failedUtxoFetches++
                    Twig.debug {
                        "Warning: Fetching UTXOs is repeatedly failing! We will only try about " +
                            "${(9 - failedUtxoFetches + 2) / 3} more times then give up for this session. " +
                            "Exception message: ${e.message}, caused by: ${e.cause}."
                    }
                }
            } else {
                Twig.debug {
                    "Warning: gave up on fetching UTXOs for this session. It seems to unavailable on " +
                        "lightwalletd."
                }
            }
            count
        }

    internal suspend fun processUtxoResult(
        result: Sequence<Service.GetAddressUtxosReply>,
        startHeight: BlockHeight
    ): Int = withContext(IO) {
        var skipped = 0
        // TODO(str4d): We no longer clear UTXOs here, as rustBackend.putUtxo now uses an upsert instead of an insert.
        //  This means that now-spent UTXOs would previously have been deleted, but now are left in the database (like
        //  shielded notes). Due to the fact that the lightwalletd query only returns _current_ UTXOs, we don't learn
        //  about recently-spent UTXOs here, so the transparent balance does not get updated here. Instead, when a
        //  received shielded note is "enhanced" by downloading the full transaction, we mark any UTXOs spent in that
        //  transaction as spent in the database. This relies on two current properties: UTXOs are only ever spent in
        //  shielding transactions, and at least one shielded note from each shielding transaction is always enhanced.
        //  However, for greater reliability, we may want to alter the Data Access API to support "inferring spentness"
        //  from what is _not_ returned as a UTXO, or alternatively fetch TXOs from lightwalletd instead of just UTXOs.
        Twig.debug { "Checking for UTXOs above height $startHeight" }
        result.forEach { utxo: Service.GetAddressUtxosReply ->
            Twig.debug { "Found UTXO at height ${utxo.height.toInt()} with ${utxo.valueZat} zatoshi" }
            @Suppress("TooGenericExceptionCaught")
            try {
                // TODO [#920]: Tweak RustBackend public APIs to have void return values.
                // TODO [#920]: Thus, we don't need to check the boolean result of this call until fixed.
                // TODO [#920]: https://github.com/zcash/zcash-android-wallet-sdk/issues/920
                rustBackend.putUtxo(
                    utxo.address,
                    utxo.txid.toByteArray(),
                    utxo.index,
                    utxo.script.toByteArray(),
                    utxo.valueZat,
                    BlockHeight(utxo.height)
                )
            } catch (t: Throwable) {
                // TODO [#683]: more accurately track the utxos that were skipped (in theory, this could fail for other
                //  reasons)
                // TODO [#683]: https://github.com/zcash/zcash-android-wallet-sdk/issues/683
                skipped++
                Twig.debug {
                    "Warning: Ignoring transaction at height ${utxo.height} @ index ${utxo.index} because " +
                        "it already exists. Exception message: ${t.message}, caused by: ${t.cause}."
                }
            }
        }
        // return the number of UTXOs that were downloaded
        result.count() - skipped
    }

    /**
     * Request all blocks in the given range and persist them locally for processing, later.
     *
     * @param range the range of blocks to download.
     */
    @VisibleForTesting
// allow mocks to verify how this is called, rather than the downloader, which is more complex
    @Suppress("MagicNumber")
    internal suspend fun downloadNewBlocks(range: ClosedRange<BlockHeight>?) =
        withContext<Unit>(IO) {
            if (null == range || range.isEmpty()) {
                Twig.debug { "no blocks to download" }
            } else {
                _state.value = Downloading
                Twig.debug { "downloading blocks in range $range" }

                var downloadedBlockHeight = range.start
                val missingBlockCount = range.endInclusive.value - range.start.value + 1
                val batches = (
                    missingBlockCount / DOWNLOAD_BATCH_SIZE +
                        (if (missingBlockCount.rem(DOWNLOAD_BATCH_SIZE) == 0L) 0 else 1)
                    )
                var progress: Int
                Twig.debug {
                    "found $missingBlockCount missing blocks, downloading in $batches batches of " +
                        "$DOWNLOAD_BATCH_SIZE..."
                }
                for (i in 1..batches) {
                    retryUpTo(RETRIES, { CompactBlockProcessorException.FailedDownload(it) }) {
                        val end = BlockHeight.new(
                            network,
                            min(
                                (range.start.value + (i * DOWNLOAD_BATCH_SIZE)) - 1,
                                range.endInclusive.value
                            )
                        ) // subtract 1 on the first value because the range is inclusive
                        Twig.debug {
                            "downloaded $downloadedBlockHeight..$end (batch $i of $batches) " +
                                "[${downloadedBlockHeight..end}]"
                        }

                        var count = downloader.downloadBlockRange(downloadedBlockHeight..end)

                        Twig.debug { "downloaded $count blocks!" }
                        progress = (i / batches.toFloat() * 100).roundToInt()
                        _progress.value = progress
                        val lastDownloadedHeight = downloader.getLastDownloadedHeight()
                        updateProgress(lastDownloadedHeight = lastDownloadedHeight)
                        downloadedBlockHeight = end + 1
                    }
                }
            }
            _progress.value = 100
        }

    /**
     * Validate all blocks in the given range, ensuring that the blocks are in ascending order, with
     * no gaps and are also chain-sequential. This means every block's prevHash value matches the
     * preceding block in the chain. Validation starts at the back of the chain and works toward the tip.
     *
     *  @param range the range of blocks to validate.
     */
    private suspend fun validateNewBlocks(range: ClosedRange<BlockHeight>?): BlockProcessingResult {
        if (null == range || range.isEmpty()) {
            Twig.debug { "no blocks to validate: $range" }
            return BlockProcessingResult.NoBlocksToProcess
        }
        Twig.debug {
            "validating blocks in range $range in db: ${(rustBackend as RustBackend).fsBlockDbRoot.absolutePath}"
        }
        val result = rustBackend.validateCombinedChain()

        return if (null == result) {
            BlockProcessingResult.Success
        } else {
            BlockProcessingResult.Error(result)
        }
    }

    /**
     * Scan all blocks in the given range, decrypting and persisting anything that matches our
     * wallet. Scanning starts at the back of the chain and works toward the tip.
     *
     *  @param range the range of blocks to scan.
     */
    @Suppress("MagicNumber")
    private suspend fun scanNewBlocks(range: ClosedRange<BlockHeight>?): Boolean = withContext(IO) {
        if (null == range || range.isEmpty()) {
            Twig.debug { "no blocks to scan for range $range" }
            true
        } else {
            Twig.debug { "scanning blocks for range $range in batches" }
            var result = false
            var metrics = BatchMetrics(range, SCAN_BATCH_SIZE, onScanMetricCompleteListener)
            // Attempt to scan a few times to work around any concurrent modification errors, then
            // rethrow as an official processorError which is handled by [start.retryWithBackoff]
            retryUpTo(3, { CompactBlockProcessorException.FailedScan(it) }) { failedAttempts ->
                if (failedAttempts > 0) {
                    Twig.debug { "retrying the scan after $failedAttempts failure(s)..." }
                }
                do {
                    var scannedNewBlocks = false
                    metrics.beginBatch()
                    result = rustBackend.scanBlocks(SCAN_BATCH_SIZE)
                    metrics.endBatch()
                    val lastScannedHeight =
                        BlockHeight.new(network, range.start.value + metrics.cumulativeItems - 1)
                    val percentValue =
                        (lastScannedHeight.value - range.start.value) /
                            (range.endInclusive.value - range.start.value + 1).toFloat() * 100.0f
                    val percent = "%.0f".format(
                        percentValue.coerceAtMost(100f)
                            .coerceAtLeast(0f)
                    )
                    Twig.debug {
                        "batch scanned ($percent%): $lastScannedHeight/${range.endInclusive} | " +
                            "${metrics.batchTime}ms, ${metrics.batchItems}blks, ${metrics.batchIps.format()}bps"
                    }
                    if (currentInfo.lastScannedHeight != lastScannedHeight) {
                        scannedNewBlocks = true
                        updateProgress(lastScannedHeight = lastScannedHeight)
                    }
                    // if we made progress toward our scan, then keep trying
                } while (result && scannedNewBlocks && lastScannedHeight < range.endInclusive)
                Twig.debug {
                    "batch scan complete! Total time: ${metrics.cumulativeTime}  Total blocks measured: " +
                        "${metrics.cumulativeItems}  Cumulative bps: ${metrics.cumulativeIps.format()}"
                }
            }
            result
        }
    }

    private fun Float.format(places: Int = 0) = "%.${places}f".format(this)

    /**
     * Emit an instance of processorInfo, corresponding to the provided data.
     *
     * @param networkBlockHeight the latest block available to lightwalletd that may or may not be
     * downloaded by this wallet yet.
     * @param lastScannedHeight the height up to which the wallet last scanned. This determines
     * where the next scan will begin.
     * @param lastDownloadedHeight the last compact block that was successfully downloaded.
     * @param lastScanRange the inclusive range to scan. This represents what we most recently
     * wanted to scan. In most cases, it will be an invalid range because we'd like to scan blocks
     * that we don't yet have.
     * @param lastDownloadRange the inclusive range to download. This represents what we most
     * recently wanted to scan. In most cases, it will be an invalid range because we'd like to scan
     * blocks that we don't yet have.
     */
    private suspend fun updateProgress(
        networkBlockHeight: BlockHeight? = currentInfo.networkBlockHeight,
        lastScannedHeight: BlockHeight? = currentInfo.lastScannedHeight,
        lastDownloadedHeight: BlockHeight? = currentInfo.lastDownloadedHeight,
        lastScanRange: ClosedRange<BlockHeight>? = currentInfo.lastScanRange,
        lastDownloadRange: ClosedRange<BlockHeight>? = currentInfo.lastDownloadRange
    ) {
        currentInfo = currentInfo.copy(
            networkBlockHeight = networkBlockHeight,
            lastScannedHeight = lastScannedHeight,
            lastDownloadedHeight = lastDownloadedHeight,
            lastScanRange = lastScanRange,
            lastDownloadRange = lastDownloadRange
        )

        withContext(IO) {
            _networkHeight.value = networkBlockHeight
            _processorInfo.value = currentInfo
        }
    }

    private suspend fun handleChainError(errorHeight: BlockHeight) {
        // TODO [#683]: consider an error object containing hash information
        // TODO [#683]: https://github.com/zcash/zcash-android-wallet-sdk/issues/683
        printValidationErrorInfo(errorHeight)
        determineLowerBound(errorHeight).let { lowerBound ->
            Twig.debug { "handling chain error at $errorHeight by rewinding to block $lowerBound" }
            onChainErrorListener?.invoke(errorHeight, lowerBound)
            rewindToNearestHeight(lowerBound, true)
        }
    }

    suspend fun getNearestRewindHeight(height: BlockHeight): BlockHeight {
        // TODO [#683]: add a concept of original checkpoint height to the processor. For now, derive it
        //  add one because we already have the checkpoint. Add one again because we delete ABOVE the block
        // TODO [#683]: https://github.com/zcash/zcash-android-wallet-sdk/issues/683
        val originalCheckpoint = lowerBoundHeight + MAX_REORG_SIZE + 2
        return if (height < originalCheckpoint) {
            originalCheckpoint
        } else {
            // tricky: subtract one because we delete ABOVE this block
            // This could create an invalid height if if height was saplingActivationHeight
            val rewindHeight = BlockHeight(height.value - 1)
            rustBackend.getNearestRewindHeight(rewindHeight)
        }
    }

    /**
     * Rewind back at least two weeks worth of blocks.
     */
    suspend fun quickRewind() {
        val height = max(currentInfo.lastScannedHeight, repository.lastScannedHeight())
        val blocksPer14Days = 14.days.inWholeMilliseconds / ZcashSdk.BLOCK_INTERVAL_MILLIS.toInt()
        val twoWeeksBack = BlockHeight.new(
            network,
            (height.value - blocksPer14Days).coerceAtLeast(lowerBoundHeight.value)
        )
        rewindToNearestHeight(twoWeeksBack, false)
    }

    /**
     * @param alsoClearBlockCache when true, also clear the block cache which forces a redownload of
     * blocks. Otherwise, the cached blocks will be used in the rescan, which in most cases, is fine.
     */
    @Suppress("LongMethod")
    suspend fun rewindToNearestHeight(
        height: BlockHeight,
        alsoClearBlockCache: Boolean = false
    ) =
        withContext(IO) {
            processingMutex.withLockLogged("rewindToHeight") {
                val lastScannedHeight = currentInfo.lastScannedHeight
                val lastLocalBlock = repository.lastScannedHeight()
                val targetHeight = getNearestRewindHeight(height)

                Twig.debug {
                    "Rewinding from $lastScannedHeight to requested height: $height using target height: " +
                        "$targetHeight with last local block: $lastLocalBlock"
                }

                if (null == lastScannedHeight && targetHeight < lastLocalBlock) {
                    Twig.debug { "Rewinding because targetHeight is less than lastLocalBlock." }
                    rustBackend.rewindToHeight(targetHeight)
                } else if (null != lastScannedHeight && targetHeight < lastScannedHeight) {
                    Twig.debug { "Rewinding because targetHeight is less than lastScannedHeight." }
                    rustBackend.rewindToHeight(targetHeight)
                } else {
                    Twig.debug {
                        "not rewinding dataDb because the last scanned height is $lastScannedHeight and the" +
                            " last local block is $lastLocalBlock both of which are less than the target height of " +
                            "$targetHeight"
                    }
                }

                val currentNetworkBlockHeight = currentInfo.networkBlockHeight

                if (alsoClearBlockCache) {
                    Twig.debug {
                        "Also clearing block cache back to $targetHeight. These rewound blocks will download " +
                            "in the next scheduled scan"
                    }
                    downloader.rewindToHeight(targetHeight)
                    // communicate that the wallet is no longer synced because it might remain this way for 20+ second
                    // because we only download on 20s time boundaries so we can't trigger any immediate action
                    setState(Downloading)
                    if (null == currentNetworkBlockHeight) {
                        updateProgress(
                            lastScannedHeight = targetHeight,
                            lastDownloadedHeight = targetHeight,
                            lastScanRange = null,
                            lastDownloadRange = null
                        )
                    } else {
                        updateProgress(
                            lastScannedHeight = targetHeight,
                            lastDownloadedHeight = targetHeight,
                            lastScanRange = (targetHeight + 1)..currentNetworkBlockHeight,
                            lastDownloadRange = (targetHeight + 1)..currentNetworkBlockHeight
                        )
                    }
                    _progress.value = 0
                } else {
                    if (null == currentNetworkBlockHeight) {
                        updateProgress(
                            lastScannedHeight = targetHeight,
                            lastScanRange = null
                        )
                    } else {
                        updateProgress(
                            lastScannedHeight = targetHeight,
                            lastScanRange = (targetHeight + 1)..currentNetworkBlockHeight
                        )
                    }

                    _progress.value = 0

                    if (null != lastScannedHeight) {
                        val range = (targetHeight + 1)..lastScannedHeight
                        Twig.debug {
                            "We kept the cache blocks in place so we don't need to wait for the next " +
                                "scheduled download to rescan. Instead we will rescan and validate blocks " +
                                "${range.start}..${range.endInclusive}"
                        }
                        if (validateAndScanNewBlocks(range) == BlockProcessingResult.Success) {
                            enhanceTransactionDetails(range)
                        }
                    }
                }
            }
        }

    /** insightful function for debugging these critical errors */
    private suspend fun printValidationErrorInfo(errorHeight: BlockHeight, count: Int = 11) {
        // Note: blocks are public information so it's okay to print them but, still, let's not unless we're
        // debugging something
        if (!BuildConfig.DEBUG) {
            return
        }

        var errorInfo = fetchValidationErrorInfo(errorHeight)
        Twig.debug { "validation failed at block ${errorInfo.errorHeight} with hash: ${errorInfo.hash}" }

        errorInfo = fetchValidationErrorInfo(errorHeight + 1)
        Twig.debug { "the next block is ${errorInfo.errorHeight} with hash: ${errorInfo.hash}" }

        Twig.debug { "=================== BLOCKS [$errorHeight..${errorHeight.value + count - 1}]: START ========" }
        repeat(count) { i ->
            val height = errorHeight + i
            val block = downloader.compactBlockRepository.findCompactBlock(height)
            // sometimes the initial block was inserted via checkpoint and will not appear in the cache. We can get
            // the hash another way.
            val checkedHash = block?.hash ?: repository.findBlockHash(height)
            Twig.debug { "block: $height\thash=${checkedHash?.toHexReversed()}" }
        }
        Twig.debug { "=================== BLOCKS [$errorHeight..${errorHeight.value + count - 1}]: END ========" }
    }

    private suspend fun fetchValidationErrorInfo(errorHeight: BlockHeight): ValidationErrorInfo {
        val hash = repository.findBlockHash(errorHeight + 1)?.toHexReversed()

        return ValidationErrorInfo(errorHeight, hash)
    }

    /**
     * Called for every noteworthy error.
     *
     * @return true when processing should continue. Return false when the error is unrecoverable
     * and all processing should halt and stop retrying.
     */
    private fun onProcessorError(throwable: Throwable): Boolean {
        return onProcessorErrorListener?.invoke(throwable) ?: true
    }

    private fun determineLowerBound(errorHeight: BlockHeight): BlockHeight {
        val offset = min(MAX_REORG_SIZE, REWIND_DISTANCE * (consecutiveChainErrors.get() + 1))
        return BlockHeight(max(errorHeight.value - offset, lowerBoundHeight.value)).also {
            Twig.debug {
                "offset = min($MAX_REORG_SIZE, $REWIND_DISTANCE * (${consecutiveChainErrors.get() + 1})) = " +
                    "$offset"
            }
            Twig.debug { "lowerBound = max($errorHeight - $offset, $lowerBoundHeight) = $it" }
        }
    }

    /**
     ￼* Poll on time boundaries. Per Issue #95, we want to avoid exposing computation time to a
     * network observer. Instead, we poll at regular time intervals that are large enough for all
     * computation to complete so no intervals are skipped. See 95 for more details.
     *
     * @param fastIntervalDesired currently not used but sometimes we want to poll quickly, such as
     * when we unexpectedly lose server connection or are waiting for an event to happen on the
     * chain. We can pass this desire along now and later figure out how to handle it, privately.
     ￼*/
    @Suppress("UNUSED_PARAMETER")
    private fun calculatePollInterval(fastIntervalDesired: Boolean = false): Long {
        val interval = POLL_INTERVAL
        val now = System.currentTimeMillis()
        val deltaToNextInteral = interval - (now + interval).rem(interval)
        return deltaToNextInteral
    }

    suspend fun calculateBirthdayHeight(): BlockHeight {
        var oldestTransactionHeight: BlockHeight? = null
        @Suppress("TooGenericExceptionCaught")
        try {
            val tempOldestTransactionHeight = repository.getOldestTransaction()?.minedHeight
                ?: lowerBoundHeight
            // to be safe adjust for reorgs (and generally a little cushion is good for privacy)
            // so we round down to the nearest 100 and then subtract 100 to ensure that the result is always at least
            // 100 blocks away
            oldestTransactionHeight = BlockHeight.new(
                network,
                tempOldestTransactionHeight.value -
                    tempOldestTransactionHeight.value.rem(MAX_REORG_SIZE) - MAX_REORG_SIZE.toLong()
            )
        } catch (t: Throwable) {
            Twig.debug(t) { "failed to calculate birthday" }
        }
        return buildList<BlockHeight> {
            add(lowerBoundHeight)
            add(rustBackend.network.saplingActivationHeight)
            oldestTransactionHeight?.let { add(it) }
        }.maxOf { it }
    }

    /**
     * Get the height of the last block that was downloaded by this processor.
     *
     * @return the last downloaded height reported by the downloader.
     */
    suspend fun getLastDownloadedHeight() =
        downloader.getLastDownloadedHeight()

    /**
     * Get the height of the last block that was scanned by this processor.
     *
     * @return the last scanned height reported by the repository.
     */
    suspend fun getLastScannedHeight() =
        repository.lastScannedHeight()

    // CompactBlockProcessor is the wrong place for this, but it's where all the other APIs that need
//  access to the RustBackend live. This should be refactored.
    internal suspend fun createAccount(seed: ByteArray): UnifiedSpendingKey =
        rustBackend.createAccount(seed)

    /**
     * Get the current unified address for the given wallet account.
     *
     * @return the current unified address of this account.
     */
    suspend fun getCurrentAddress(account: Account) =
        rustBackend.getCurrentAddress(account)

    /**
     * Get the legacy Sapling address corresponding to the current unified address for the given wallet account.
     *
     * @return a Sapling address.
     */
    suspend fun getLegacySaplingAddress(account: Account) =
        rustBackend.getSaplingReceiver(
            rustBackend.getCurrentAddress(account)
        )
            ?: throw InitializeException.MissingAddressException("legacy Sapling")

    /**
     * Get the legacy transparent address corresponding to the current unified address for the given wallet account.
     *
     * @return a transparent address.
     */
    suspend fun getTransparentAddress(account: Account) =
        rustBackend.getTransparentReceiver(
            rustBackend.getCurrentAddress(account)
        )
            ?: throw InitializeException.MissingAddressException("legacy transparent")

    /**
     * Calculates the latest balance info.
     *
     * @param account the account to check for balance info.
     *
     * @return an instance of WalletBalance containing information about available and total funds.
     */
    suspend fun getBalanceInfo(account: Account): WalletBalance {
        @Suppress("TooGenericExceptionCaught")
        return try {
            val balanceTotal = rustBackend.getBalance(account)
            Twig.debug { "found total balance: $balanceTotal" }
            val balanceAvailable = rustBackend.getVerifiedBalance(account)
            Twig.debug { "found available balance: $balanceAvailable" }
            WalletBalance(balanceTotal, balanceAvailable)
        } catch (t: Throwable) {
            Twig.debug { "failed to get balance due to $t" }
            throw RustLayerException.BalanceException(t)
        }
    }

    suspend fun getUtxoCacheBalance(address: String): WalletBalance =
        rustBackend.getDownloadedUtxoBalance(address)

    /**
     * Transmits the given state for this processor.
     */
    private suspend fun setState(newState: State) {
        _state.value = newState
    }

    /**
     * Sealed class representing the various states of this processor.
     */
    sealed class State {
        /**
         * Marker interface for [State] instances that represent when the wallet is connected.
         */
        interface Connected

        /**
         * Marker interface for [State] instances that represent when the wallet is syncing.
         */
        interface Syncing

        /**
         * [State] for when the wallet is actively downloading compact blocks because the latest
         * block height available from the server is greater than what we have locally. We move out
         * of this state once our local height matches the server.
         */
        object Downloading : Connected, Syncing, State()

        /**
         * [State] for when the blocks that have been downloaded are actively being validated to
         * ensure that there are no gaps and that every block is chain-sequential to the previous
         * block, which determines whether a reorg has happened on our watch.
         */
        object Validating : Connected, Syncing, State()

        /**
         * [State] for when the blocks that have been downloaded are actively being decrypted.
         */
        object Scanning : Connected, Syncing, State()

        /**
         * [State] for when we are done decrypting blocks, for now.
         */
        class Scanned(val scannedRange: ClosedRange<BlockHeight>?) : Connected, Syncing, State()

        /**
         * [State] for when transaction details are being retrieved. This typically means the wallet
         * has downloaded and scanned blocks and is now processing any transactions that were
         * discovered. Once a transaction is discovered, followup network requests are needed in
         * order to retrieve memos or outbound transaction information, like the recipient address.
         * The existing information we have about transactions is enhanced by the new information.
         */
        object Enhancing : Connected, Syncing, State()

        /**
         * [State] for when we have no connection to lightwalletd.
         */
        object Disconnected : State()

        /**
         * [State] for when [stop] has been called. For simplicity, processors should not be
         * restarted but they are not prevented from this behavior.
         */
        object Stopped : State()

        /**
         * [State] the initial state of the processor, once it is constructed.
         */
        object Initialized : State()
    }

    /**
     * Data class for holding detailed information about the processor.
     *
     * @param networkBlockHeight the latest block available to lightwalletd that may or may not be
     * downloaded by this wallet yet.
     * @param lastScannedHeight the height up to which the wallet last scanned. This determines
     * where the next scan will begin.
     * @param lastDownloadedHeight the last compact block that was successfully downloaded.
     *
     * @param lastDownloadRange inclusive range to download. Meaning, if the range is 10..10,
     * then we will download exactly block 10. If the range is 11..10, then we want to download
     * block 11 but can't.
     * @param lastScanRange inclusive range to scan.
     */
    data class ProcessorInfo(
        val networkBlockHeight: BlockHeight?,
        val lastScannedHeight: BlockHeight?,
        val lastDownloadedHeight: BlockHeight?,
        val lastDownloadRange: ClosedRange<BlockHeight>?,
        val lastScanRange: ClosedRange<BlockHeight>?
    ) {

        /**
         * Determines whether this instance has data.
         *
         * @return false when all values match their defaults.
         */
        val hasData
            get() = networkBlockHeight != null ||
                lastScannedHeight != null ||
                lastDownloadedHeight != null ||
                lastDownloadRange != null ||
                lastScanRange != null

        /**
         * Determines whether this instance is actively downloading compact blocks.
         *
         * @return true when there are more than zero blocks remaining to download.
         */
        val isDownloading: Boolean
            get() =
                lastDownloadedHeight != null &&
                    lastDownloadRange != null &&
                    !lastDownloadRange.isEmpty() &&
                    lastDownloadedHeight < lastDownloadRange.endInclusive

        /**
         * Determines whether this instance is actively scanning or validating compact blocks.
         *
         * @return true when downloading has completed and there are more than zero blocks remaining
         * to be scanned.
         */
        val isScanning: Boolean
            get() =
                !isDownloading &&
                    lastScannedHeight != null &&
                    lastScanRange != null &&
                    !lastScanRange.isEmpty() &&
                    lastScannedHeight < lastScanRange.endInclusive

        /**
         * The amount of scan progress from 0 to 100.
         */
        @Suppress("MagicNumber")
        val scanProgress
            get() = when {
                lastScannedHeight == null -> 0
                lastScanRange == null -> 100
                lastScannedHeight >= lastScanRange.endInclusive -> 100
                else -> {
                    // when lastScannedHeight == lastScanRange.first, we have scanned one block, thus the offsets
                    val blocksScanned =
                        (lastScannedHeight.value - lastScanRange.start.value + 1).coerceAtLeast(0)
                    // we scan the range inclusively so 100..100 is one block to scan, thus the offset
                    val numberOfBlocks =
                        lastScanRange.endInclusive.value - lastScanRange.start.value + 1
                    // take the percentage then convert and round
                    ((blocksScanned.toFloat() / numberOfBlocks) * 100.0f).let { percent ->
                        percent.coerceAtMost(100.0f).roundToInt()
                    }
                }
            }
    }

    data class ValidationErrorInfo(
        val errorHeight: BlockHeight,
        val hash: String?
    )

//
// Helper Extensions
//

    /**
     * Log the mutex in great detail just in case we need it for troubleshooting deadlock.
     */
    private suspend inline fun <T> Mutex.withLockLogged(name: String, block: () -> T): T {
        Twig.debug { "$name MUTEX: acquiring lock..." }
        this.withLock {
            Twig.debug { "$name MUTEX: ...lock acquired!" }
            return block().also {
                Twig.debug { "$name MUTEX: releasing lock" }
            }
        }
    }
}

private fun LightWalletEndpointInfoUnsafe.matchingNetwork(network: String): Boolean {
    fun String.toId() = lowercase(Locale.ROOT).run {
        when {
            contains("main") -> "mainnet"
            contains("test") -> "testnet"
            else -> this
        }
    }
    return chainName.toId() == network.toId()
}

private fun max(a: BlockHeight?, b: BlockHeight) = if (null == a) {
    b
} else if (a.value > b.value) {
    a
} else {
    b
}<|MERGE_RESOLUTION|>--- conflicted
+++ resolved
@@ -295,7 +295,6 @@
             setState(State.Scanned(currentInfo.lastScanRange))
             BlockProcessingResult.NoBlocksToProcess
         } else {
-<<<<<<< HEAD
             val processRanges = ProcessBlocksRanges().apply {
                 if (BenchmarkingExt.isBenchmarking()) {
                     // We inject a benchmark test blocks range at this point to process only a restricted range of
@@ -308,21 +307,6 @@
                     }
                     downloadRange = benchmarkBlockRange
                     scanRange = benchmarkBlockRange
-=======
-            if (BenchmarkingExt.isBenchmarking()) {
-                // We inject a benchmark test blocks range at this point to process only a restricted range of blocks
-                // for a more reliable benchmark results.
-                val benchmarkBlockRange = BenchmarkingBlockRangeFixture.new().let {
-                    // Convert range of Longs to range of BlockHeights
-                    BlockHeight.new(ZcashNetwork.Mainnet, it.start)..(
-                        BlockHeight.new(ZcashNetwork.Mainnet, it.endInclusive)
-                        )
-                }
-                downloadNewBlocks(benchmarkBlockRange)
-                val error = validateAndScanNewBlocks(benchmarkBlockRange)
-                if (error != BlockProcessingResult.Success) {
-                    error
->>>>>>> e249bb73
                 } else {
                     downloadRange = currentInfo.lastDownloadRange
                     scanRange = currentInfo.lastScanRange
@@ -499,8 +483,8 @@
             BlockProcessingResult.FailedEnhance
         }
     }
-// TODO [#683]: we still need a way to identify those transactions that failed to be enhanced
-// TODO [#683]: https://github.com/zcash/zcash-android-wallet-sdk/issues/683
+    // TODO [#683]: we still need a way to identify those transactions that failed to be enhanced
+    // TODO [#683]: https://github.com/zcash/zcash-android-wallet-sdk/issues/683
 
     private suspend fun enhance(transaction: TransactionOverview) = withContext(IO) {
         transaction.minedHeight?.let { minedHeight ->
@@ -531,7 +515,7 @@
     /**
      * Confirm that the wallet data is properly setup for use.
      */
-// Need to refactor this to be less ugly and more testable
+    // Need to refactor this to be less ugly and more testable
     @Suppress("NestedBlockDepth")
     private suspend fun verifySetup() {
         // verify that the data is initialized
@@ -693,7 +677,7 @@
      * @param range the range of blocks to download.
      */
     @VisibleForTesting
-// allow mocks to verify how this is called, rather than the downloader, which is more complex
+    // allow mocks to verify how this is called, rather than the downloader, which is more complex
     @Suppress("MagicNumber")
     internal suspend fun downloadNewBlocks(range: ClosedRange<BlockHeight>?) =
         withContext<Unit>(IO) {
@@ -1099,7 +1083,7 @@
         repository.lastScannedHeight()
 
     // CompactBlockProcessor is the wrong place for this, but it's where all the other APIs that need
-//  access to the RustBackend live. This should be refactored.
+    //  access to the RustBackend live. This should be refactored.
     internal suspend fun createAccount(seed: ByteArray): UnifiedSpendingKey =
         rustBackend.createAccount(seed)
 
@@ -1317,9 +1301,9 @@
         val hash: String?
     )
 
-//
-// Helper Extensions
-//
+    //
+    // Helper Extensions
+    //
 
     /**
      * Log the mutex in great detail just in case we need it for troubleshooting deadlock.
