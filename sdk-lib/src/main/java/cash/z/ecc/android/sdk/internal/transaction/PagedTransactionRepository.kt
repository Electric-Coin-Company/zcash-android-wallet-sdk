--- conflicted
+++ resolved
@@ -116,14 +116,8 @@
     // TODO [#681]: https://github.com/zcash/zcash-android-wallet-sdk/issues/681
 
     companion object {
-<<<<<<< HEAD
         @Suppress("LongParameterList")
         suspend fun new(
-=======
-
-        @Suppress("LongParameterList")
-        internal suspend fun new(
->>>>>>> 345af7aa
             appContext: Context,
             zcashNetwork: ZcashNetwork,
             pageSize: Int = 10,
