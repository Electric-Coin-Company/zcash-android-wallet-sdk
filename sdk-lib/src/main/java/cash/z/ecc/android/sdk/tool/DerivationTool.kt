package cash.z.ecc.android.sdk.tool

import cash.z.ecc.android.sdk.jni.RustBackend
import cash.z.ecc.android.sdk.jni.RustBackendWelding
import cash.z.ecc.android.sdk.model.ZcashNetwork
import cash.z.ecc.android.sdk.type.UnifiedFullViewingKey

@Suppress("UtilityClassWithPublicConstructor")
class DerivationTool {

    @Suppress("TooManyFunctions")
    companion object : RustBackendWelding.Derivation {

        /**
         * Given a seed and a number of accounts, return the associated Unified Full Viewing Keys.
         *
         * @param seed the seed from which to derive viewing keys.
         * @param numberOfAccounts the number of accounts to use. Multiple accounts are not fully
         * supported so the default value of 1 is recommended.
         *
         * @return the UFVKs derived from the seed, encoded as Strings.
         */
<<<<<<< HEAD
        override suspend fun deriveUnifiedFullViewingKeys(seed: ByteArray, network: ZcashNetwork, numberOfAccounts: Int): Array<UnifiedFullViewingKey> =
=======
        override suspend fun deriveUnifiedViewingKeys(
            seed: ByteArray,
            network: ZcashNetwork,
            numberOfAccounts: Int
        ): Array<UnifiedViewingKey> =
>>>>>>> 345af7aa
            withRustBackendLoaded {
                deriveUnifiedFullViewingKeysFromSeed(seed, numberOfAccounts, networkId = network.id).map {
                    UnifiedFullViewingKey(it)
                }.toTypedArray()
            }

        /**
         * Given a spending key, return the associated viewing key.
         *
         * @param spendingKey the key from which to derive the viewing key.
         *
         * @return the viewing key that corresponds to the spending key.
         */
        override suspend fun deriveViewingKey(
            spendingKey: String,
            network: ZcashNetwork
        ): String = withRustBackendLoaded {
            deriveExtendedFullViewingKey(spendingKey, networkId = network.id)
        }

        /**
         * Given a seed and a number of accounts, return the associated spending keys.
         *
         * @param seed the seed from which to derive spending keys.
         * @param numberOfAccounts the number of accounts to use. Multiple accounts are not fully
         * supported so the default value of 1 is recommended.
         *
         * @return the spending keys that correspond to the seed, formatted as Strings.
         */
        override suspend fun deriveSpendingKeys(
            seed: ByteArray,
            network: ZcashNetwork,
            numberOfAccounts: Int
        ): Array<String> = withRustBackendLoaded {
            deriveExtendedSpendingKeys(seed, numberOfAccounts, networkId = network.id)
        }

        /**
         * Given a seed and account index, return the associated Unified Address.
         *
         * @param seed the seed from which to derive the address.
         * @param accountIndex the index of the account to use for deriving the address. Multiple
         * accounts are not fully supported so the default value of 1 is recommended.
         *
         * @return the address that corresponds to the seed and account index.
         */
        override suspend fun deriveUnifiedAddress(seed: ByteArray, network: ZcashNetwork, accountIndex: Int): String =
            withRustBackendLoaded {
                deriveUnifiedAddressFromSeed(seed, accountIndex, networkId = network.id)
            }

        /**
         * Given a Unified Full Viewing Key string, return the associated Unified Address.
         *
         * @param viewingKey the viewing key to use for deriving the address. The viewing key is tied to
         * a specific account so no account index is required.
         *
         * @return the address that corresponds to the viewing key.
         */
<<<<<<< HEAD
        override suspend fun deriveUnifiedAddress(viewingKey: String, network: ZcashNetwork): String = withRustBackendLoaded {
            deriveUnifiedAddressFromViewingKey(viewingKey, networkId = network.id)
=======
        override suspend fun deriveShieldedAddress(
            viewingKey: String,
            network: ZcashNetwork
        ): String = withRustBackendLoaded {
            deriveShieldedAddressFromViewingKey(viewingKey, networkId = network.id)
>>>>>>> 345af7aa
        }

        // WIP probably shouldn't be used just yet. Why?
        //  - because we need the private key associated with this seed and this function doesn't return it.
        //  - the underlying implementation needs to be split out into a few lower-level calls
        override suspend fun deriveTransparentAddress(
            seed: ByteArray,
            network: ZcashNetwork,
            account: Int,
            index: Int
        ): String = withRustBackendLoaded {
            deriveTransparentAddressFromSeed(seed, account, index, networkId = network.id)
        }

        override suspend fun deriveTransparentAddressFromPublicKey(
            publicKey: String,
            network: ZcashNetwork
        ): String = withRustBackendLoaded {
            deriveTransparentAddressFromPubKey(pk = publicKey, networkId = network.id)
        }

<<<<<<< HEAD
        override suspend fun deriveTransparentAddressFromAccountPrivateKey(privateKey: String, network: ZcashNetwork, index: Int): String = withRustBackendLoaded {
            deriveTransparentAddressFromAccountPrivKey(sk = privateKey, index = index, networkId = network.id)
        }

        override suspend fun deriveTransparentAccountPrivateKey(seed: ByteArray, network: ZcashNetwork, account: Int): String = withRustBackendLoaded {
            deriveTransparentAccountPrivKeyFromSeed(seed, account, networkId = network.id)
=======
        override suspend fun deriveTransparentAddressFromPrivateKey(
            privateKey: String,
            network: ZcashNetwork
        ): String = withRustBackendLoaded {
            deriveTransparentAddressFromPrivKey(sk = privateKey, networkId = network.id)
        }

        override suspend fun deriveTransparentSecretKey(
            seed: ByteArray,
            network: ZcashNetwork,
            account: Int,
            index: Int
        ): String = withRustBackendLoaded {
            deriveTransparentSecretKeyFromSeed(seed, account, index, networkId = network.id)
>>>>>>> 345af7aa
        }

        @Suppress("UNUSED_PARAMETER")
        fun validateUnifiedFullViewingKey(viewingKey: UnifiedFullViewingKey, networkId: Int = ZcashNetwork.Mainnet.id) {
            // TODO [#654] https://github.com/zcash/zcash-android-wallet-sdk/issues/654
        }

        /**
         * A helper function to ensure that the Rust libraries are loaded before any code in this
         * class attempts to interact with it, indirectly, by invoking JNI functions. It would be
         * nice to have an annotation like @UsesSystemLibrary for this
         */
        private suspend fun <T> withRustBackendLoaded(block: () -> T): T {
            RustBackend.rustLibraryLoader.load()
            return block()
        }

        //
        // JNI functions
        //

        @JvmStatic
        private external fun deriveExtendedSpendingKeys(
            seed: ByteArray,
            numberOfAccounts: Int,
            networkId: Int
        ): Array<String>

        @JvmStatic
        private external fun deriveUnifiedFullViewingKeysFromSeed(
            seed: ByteArray,
            numberOfAccounts: Int,
            networkId: Int
        ): Array<String>

        @JvmStatic
        private external fun deriveExtendedFullViewingKey(spendingKey: String, networkId: Int): String

        @JvmStatic
        private external fun deriveUnifiedAddressFromSeed(
            seed: ByteArray,
            accountIndex: Int,
            networkId: Int
        ): String

        @JvmStatic
        private external fun deriveUnifiedAddressFromViewingKey(key: String, networkId: Int): String

        @JvmStatic
        private external fun deriveTransparentAddressFromSeed(
            seed: ByteArray,
            account: Int,
            index: Int,
            networkId: Int
        ): String

        @JvmStatic
        private external fun deriveTransparentAddressFromPubKey(pk: String, networkId: Int): String

        @JvmStatic
        private external fun deriveTransparentAddressFromAccountPrivKey(sk: String, index: Int, networkId: Int): String

        @JvmStatic
<<<<<<< HEAD
        private external fun deriveTransparentAccountPrivKeyFromSeed(seed: ByteArray, account: Int, networkId: Int): String
=======
        private external fun deriveTransparentSecretKeyFromSeed(
            seed: ByteArray,
            account: Int,
            index: Int,
            networkId: Int
        ): String
>>>>>>> 345af7aa
    }
}<|MERGE_RESOLUTION|>--- conflicted
+++ resolved
@@ -20,15 +20,11 @@
          *
          * @return the UFVKs derived from the seed, encoded as Strings.
          */
-<<<<<<< HEAD
-        override suspend fun deriveUnifiedFullViewingKeys(seed: ByteArray, network: ZcashNetwork, numberOfAccounts: Int): Array<UnifiedFullViewingKey> =
-=======
-        override suspend fun deriveUnifiedViewingKeys(
+        override suspend fun deriveUnifiedFullViewingKeys(
             seed: ByteArray,
             network: ZcashNetwork,
             numberOfAccounts: Int
-        ): Array<UnifiedViewingKey> =
->>>>>>> 345af7aa
+        ): Array<UnifiedFullViewingKey> =
             withRustBackendLoaded {
                 deriveUnifiedFullViewingKeysFromSeed(seed, numberOfAccounts, networkId = network.id).map {
                     UnifiedFullViewingKey(it)
@@ -88,16 +84,11 @@
          *
          * @return the address that corresponds to the viewing key.
          */
-<<<<<<< HEAD
-        override suspend fun deriveUnifiedAddress(viewingKey: String, network: ZcashNetwork): String = withRustBackendLoaded {
-            deriveUnifiedAddressFromViewingKey(viewingKey, networkId = network.id)
-=======
-        override suspend fun deriveShieldedAddress(
+        override suspend fun deriveUnifiedAddress(
             viewingKey: String,
             network: ZcashNetwork
         ): String = withRustBackendLoaded {
-            deriveShieldedAddressFromViewingKey(viewingKey, networkId = network.id)
->>>>>>> 345af7aa
+            deriveUnifiedAddressFromViewingKey(viewingKey, networkId = network.id)
         }
 
         // WIP probably shouldn't be used just yet. Why?
@@ -119,29 +110,20 @@
             deriveTransparentAddressFromPubKey(pk = publicKey, networkId = network.id)
         }
 
-<<<<<<< HEAD
-        override suspend fun deriveTransparentAddressFromAccountPrivateKey(privateKey: String, network: ZcashNetwork, index: Int): String = withRustBackendLoaded {
+        override suspend fun deriveTransparentAddressFromAccountPrivateKey(
+            privateKey: String,
+            network: ZcashNetwork,
+            index: Int
+        ): String = withRustBackendLoaded {
             deriveTransparentAddressFromAccountPrivKey(sk = privateKey, index = index, networkId = network.id)
         }
 
-        override suspend fun deriveTransparentAccountPrivateKey(seed: ByteArray, network: ZcashNetwork, account: Int): String = withRustBackendLoaded {
-            deriveTransparentAccountPrivKeyFromSeed(seed, account, networkId = network.id)
-=======
-        override suspend fun deriveTransparentAddressFromPrivateKey(
-            privateKey: String,
-            network: ZcashNetwork
-        ): String = withRustBackendLoaded {
-            deriveTransparentAddressFromPrivKey(sk = privateKey, networkId = network.id)
-        }
-
-        override suspend fun deriveTransparentSecretKey(
+        override suspend fun deriveTransparentAccountPrivateKey(
             seed: ByteArray,
             network: ZcashNetwork,
-            account: Int,
-            index: Int
+            account: Int
         ): String = withRustBackendLoaded {
-            deriveTransparentSecretKeyFromSeed(seed, account, index, networkId = network.id)
->>>>>>> 345af7aa
+            deriveTransparentAccountPrivKeyFromSeed(seed, account, networkId = network.id)
         }
 
         @Suppress("UNUSED_PARAMETER")
@@ -205,15 +187,10 @@
         private external fun deriveTransparentAddressFromAccountPrivKey(sk: String, index: Int, networkId: Int): String
 
         @JvmStatic
-<<<<<<< HEAD
-        private external fun deriveTransparentAccountPrivKeyFromSeed(seed: ByteArray, account: Int, networkId: Int): String
-=======
-        private external fun deriveTransparentSecretKeyFromSeed(
+        private external fun deriveTransparentAccountPrivKeyFromSeed(
             seed: ByteArray,
             account: Int,
-            index: Int,
             networkId: Int
         ): String
->>>>>>> 345af7aa
     }
 }