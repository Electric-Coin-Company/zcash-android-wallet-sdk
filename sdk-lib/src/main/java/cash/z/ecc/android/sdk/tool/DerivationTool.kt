package cash.z.ecc.android.sdk.tool

import cash.z.ecc.android.sdk.jni.RustBackend
import cash.z.ecc.android.sdk.jni.RustBackendWelding
import cash.z.ecc.android.sdk.model.ZcashNetwork
import cash.z.ecc.android.sdk.type.UnifiedFullViewingKey

class DerivationTool {

    companion object : RustBackendWelding.Derivation {

        /**
         * Given a seed and a number of accounts, return the associated Unified Full Viewing Keys.
         *
         * @param seed the seed from which to derive viewing keys.
         * @param numberOfAccounts the number of accounts to use. Multiple accounts are not fully
         * supported so the default value of 1 is recommended.
         *
         * @return the UFVKs derived from the seed, encoded as Strings.
         */
        override suspend fun deriveUnifiedFullViewingKeys(seed: ByteArray, network: ZcashNetwork, numberOfAccounts: Int): Array<UnifiedFullViewingKey> =
            withRustBackendLoaded {
                deriveUnifiedFullViewingKeysFromSeed(seed, numberOfAccounts, networkId = network.id).map {
                    UnifiedFullViewingKey(it)
                }.toTypedArray()
            }

        /**
         * Given a spending key, return the associated viewing key.
         *
         * @param spendingKey the key from which to derive the viewing key.
         *
         * @return the viewing key that corresponds to the spending key.
         */
        override suspend fun deriveViewingKey(spendingKey: String, network: ZcashNetwork): String = withRustBackendLoaded {
            deriveExtendedFullViewingKey(spendingKey, networkId = network.id)
        }

        /**
         * Given a seed and a number of accounts, return the associated spending keys.
         *
         * @param seed the seed from which to derive spending keys.
         * @param numberOfAccounts the number of accounts to use. Multiple accounts are not fully
         * supported so the default value of 1 is recommended.
         *
         * @return the spending keys that correspond to the seed, formatted as Strings.
         */
        override suspend fun deriveSpendingKeys(seed: ByteArray, network: ZcashNetwork, numberOfAccounts: Int): Array<String> =
            withRustBackendLoaded {
                deriveExtendedSpendingKeys(seed, numberOfAccounts, networkId = network.id)
            }

        /**
         * Given a seed and account index, return the associated Unified Address.
         *
         * @param seed the seed from which to derive the address.
         * @param accountIndex the index of the account to use for deriving the address. Multiple
         * accounts are not fully supported so the default value of 1 is recommended.
         *
         * @return the address that corresponds to the seed and account index.
         */
        override suspend fun deriveUnifiedAddress(seed: ByteArray, network: ZcashNetwork, accountIndex: Int): String =
            withRustBackendLoaded {
                deriveUnifiedAddressFromSeed(seed, accountIndex, networkId = network.id)
            }

        /**
         * Given a Unified Full Viewing Key string, return the associated Unified Address.
         *
         * @param viewingKey the viewing key to use for deriving the address. The viewing key is tied to
         * a specific account so no account index is required.
         *
         * @return the address that corresponds to the viewing key.
         */
        override suspend fun deriveUnifiedAddress(viewingKey: String, network: ZcashNetwork): String = withRustBackendLoaded {
            deriveUnifiedAddressFromViewingKey(viewingKey, networkId = network.id)
        }

        // WIP probably shouldn't be used just yet. Why?
        //  - because we need the private key associated with this seed and this function doesn't return it.
        //  - the underlying implementation needs to be split out into a few lower-level calls
        override suspend fun deriveTransparentAddress(seed: ByteArray, network: ZcashNetwork, account: Int, index: Int): String = withRustBackendLoaded {
            deriveTransparentAddressFromSeed(seed, account, index, networkId = network.id)
        }

        override suspend fun deriveTransparentAddressFromPublicKey(publicKey: String, network: ZcashNetwork): String = withRustBackendLoaded {
            deriveTransparentAddressFromPubKey(pk = publicKey, networkId = network.id)
        }

<<<<<<< HEAD
        override suspend fun deriveTransparentAddressFromAccountPrivateKey(transparentPrivateKey: String, network: ZcashNetwork, index: Int): String = withRustBackendLoaded {
            deriveTransparentAddressFromAccountPrivKey(transparentPrivateKey, index, networkId = network.id)
=======
        override suspend fun deriveTransparentAddressFromPrivateKey(privateKey: String, network: ZcashNetwork): String = withRustBackendLoaded {
            deriveTransparentAddressFromPrivKey(sk = privateKey, networkId = network.id)
>>>>>>> 150778f0
        }

        override suspend fun deriveTransparentAccountPrivateKey(seed: ByteArray, network: ZcashNetwork, account: Int): String = withRustBackendLoaded {
            deriveTransparentAccountPrivKeyFromSeed(seed, account, networkId = network.id)
        }

<<<<<<< HEAD
        @Suppress("UnusedPrivateMember")
        fun validateUnifiedFullViewingKey(viewingKey: UnifiedFullViewingKey, networkId: Int = ZcashNetwork.Mainnet.id) {
            // TODO
=======
        @Suppress("UNUSED_PARAMETER")
        fun validateUnifiedViewingKey(viewingKey: UnifiedViewingKey, networkId: Int = ZcashNetwork.Mainnet.id) {
            // TODO [#654] https://github.com/zcash/zcash-android-wallet-sdk/issues/654
>>>>>>> 150778f0
        }

        /**
         * A helper function to ensure that the Rust libraries are loaded before any code in this
         * class attempts to interact with it, indirectly, by invoking JNI functions. It would be
         * nice to have an annotation like @UsesSystemLibrary for this
         */
        private suspend fun <T> withRustBackendLoaded(block: () -> T): T {
            RustBackend.rustLibraryLoader.load()
            return block()
        }

        //
        // JNI functions
        //

        @JvmStatic
        private external fun deriveExtendedSpendingKeys(
            seed: ByteArray,
            numberOfAccounts: Int,
            networkId: Int
        ): Array<String>

        @JvmStatic
        private external fun deriveUnifiedFullViewingKeysFromSeed(
            seed: ByteArray,
            numberOfAccounts: Int,
            networkId: Int
        ): Array<String>

        @JvmStatic
        private external fun deriveExtendedFullViewingKey(spendingKey: String, networkId: Int): String

        @JvmStatic
        private external fun deriveUnifiedAddressFromSeed(
            seed: ByteArray,
            accountIndex: Int,
            networkId: Int
        ): String

        @JvmStatic
        private external fun deriveUnifiedAddressFromViewingKey(key: String, networkId: Int): String

        @JvmStatic
        private external fun deriveTransparentAddressFromSeed(seed: ByteArray, account: Int, index: Int, networkId: Int): String

        @JvmStatic
        private external fun deriveTransparentAddressFromPubKey(pk: String, networkId: Int): String

        @JvmStatic
        private external fun deriveTransparentAddressFromAccountPrivKey(sk: String, index: Int, networkId: Int): String

        @JvmStatic
        private external fun deriveTransparentAccountPrivKeyFromSeed(seed: ByteArray, account: Int, networkId: Int): String
    }
}<|MERGE_RESOLUTION|>--- conflicted
+++ resolved
@@ -87,28 +87,17 @@
             deriveTransparentAddressFromPubKey(pk = publicKey, networkId = network.id)
         }
 
-<<<<<<< HEAD
-        override suspend fun deriveTransparentAddressFromAccountPrivateKey(transparentPrivateKey: String, network: ZcashNetwork, index: Int): String = withRustBackendLoaded {
-            deriveTransparentAddressFromAccountPrivKey(transparentPrivateKey, index, networkId = network.id)
-=======
-        override suspend fun deriveTransparentAddressFromPrivateKey(privateKey: String, network: ZcashNetwork): String = withRustBackendLoaded {
-            deriveTransparentAddressFromPrivKey(sk = privateKey, networkId = network.id)
->>>>>>> 150778f0
+        override suspend fun deriveTransparentAddressFromAccountPrivateKey(privateKey: String, network: ZcashNetwork, index: Int): String = withRustBackendLoaded {
+            deriveTransparentAddressFromAccountPrivKey(sk = privateKey, index = index, networkId = network.id)
         }
 
         override suspend fun deriveTransparentAccountPrivateKey(seed: ByteArray, network: ZcashNetwork, account: Int): String = withRustBackendLoaded {
             deriveTransparentAccountPrivKeyFromSeed(seed, account, networkId = network.id)
         }
 
-<<<<<<< HEAD
-        @Suppress("UnusedPrivateMember")
+        @Suppress("UNUSED_PARAMETER")
         fun validateUnifiedFullViewingKey(viewingKey: UnifiedFullViewingKey, networkId: Int = ZcashNetwork.Mainnet.id) {
-            // TODO
-=======
-        @Suppress("UNUSED_PARAMETER")
-        fun validateUnifiedViewingKey(viewingKey: UnifiedViewingKey, networkId: Int = ZcashNetwork.Mainnet.id) {
             // TODO [#654] https://github.com/zcash/zcash-android-wallet-sdk/issues/654
->>>>>>> 150778f0
         }
 
         /**
