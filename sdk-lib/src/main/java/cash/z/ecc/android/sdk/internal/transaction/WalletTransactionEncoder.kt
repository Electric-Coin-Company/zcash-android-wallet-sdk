--- conflicted
+++ resolved
@@ -9,7 +9,6 @@
 import cash.z.ecc.android.sdk.jni.RustBackendWelding
 import cash.z.ecc.android.sdk.model.UnifiedSpendingKey
 import cash.z.ecc.android.sdk.model.Zatoshi
-import java.io.IOException
 
 /**
  * Class responsible for encoding a transaction in a consistent way. This bridges the gap by
@@ -117,32 +116,23 @@
         toAddress: String,
         memo: ByteArray? = byteArrayOf()
     ): Long {
-        return twigTask("Creating transaction to spend $amount zatoshi to ${toAddress.masked()} with memo $memo") {
-            saplingParamTool.ensureParams(rustBackend.saplingParamDir)
-            twig("Params exist! Attempting to send.")
+        return twigTask(
+            "creating transaction to spend $amount zatoshi to" +
+                " ${toAddress.masked()} with memo $memo"
+        ) {
+            @Suppress("TooGenericExceptionCaught")
             try {
-<<<<<<< HEAD
-                SaplingParamTool.ensureParams((rustBackend as RustBackend).pathParamsDir)
+                saplingParamTool.ensureParams(rustBackend.saplingParamDir)
                 twig("params exist! attempting to send...")
-=======
-                val branchId = getConsensusBranchId()
-                twig("Attempting to send with consensus branchId $branchId...")
->>>>>>> 2637bca5
                 rustBackend.createToAddress(
                     usk,
                     toAddress,
                     amount.value,
                     memo
                 )
-            } catch (e: IOException) {
-                twig("Caught IO exception while creating transaction ${e.message}, caused by: ${e.cause}.")
-                throw e
-            } catch (e: TransactionEncoderException.IncompleteScanException) {
-                twig(
-                    "Caught TransactionEncoderException.IncompleteScanException while creating transaction" +
-                        " ${e.message}, caused by: ${e.cause}."
-                )
-                throw e
+            } catch (t: Throwable) {
+                twig("Caught exception while creating transaction ${t.message}, caused by: ${t.cause}.")
+                throw t
             }
         }.also { result ->
             twig("result of sendToAddress: $result")
@@ -153,20 +143,21 @@
         usk: UnifiedSpendingKey,
         memo: ByteArray? = byteArrayOf()
     ): Long {
-        return twigTask("Creating transaction to shield all UTXOs.") {
-            saplingParamTool.ensureParams(rustBackend.saplingParamDir)
-            twig("Params exist! attempting to shield...")
+        return twigTask("creating transaction to shield all UTXOs") {
+            @Suppress("TooGenericExceptionCaught")
             try {
+                saplingParamTool.ensureParams(rustBackend.saplingParamDir)
+                twig("params exist! attempting to shield...")
                 rustBackend.shieldToAddress(
                     usk,
                     memo
                 )
-            } catch (e: IOException) {
+            } catch (t: Throwable) {
                 // TODO [#680]: if this error matches: Insufficient balance (have 0, need 1000 including fee)
                 //  then consider custom error that says no UTXOs existed to shield
                 // TODO [#680]: https://github.com/zcash/zcash-android-wallet-sdk/issues/680
-                twig("Caught IO exception - shield failed due to: ${e.message}, caused by: ${e.cause}.")
-                throw e
+                twig("Shield failed due to: ${t.message}, caused by: ${t.cause}.")
+                throw t
             }
         }.also { result ->
             twig("result of shieldToAddress: $result")
