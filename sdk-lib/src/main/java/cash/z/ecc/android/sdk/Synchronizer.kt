package cash.z.ecc.android.sdk

import android.content.Context
import cash.z.ecc.android.sdk.block.CompactBlockProcessor
import cash.z.ecc.android.sdk.db.DatabaseCoordinator
import cash.z.ecc.android.sdk.db.entity.ConfirmedTransaction
import cash.z.ecc.android.sdk.db.entity.PendingTransaction
import cash.z.ecc.android.sdk.ext.ZcashSdk
<<<<<<< HEAD
import cash.z.ecc.android.sdk.model.Account
=======
import cash.z.ecc.android.sdk.internal.SaplingParamTool
>>>>>>> 2637bca5
import cash.z.ecc.android.sdk.model.BlockHeight
import cash.z.ecc.android.sdk.model.LightWalletEndpoint
import cash.z.ecc.android.sdk.model.UnifiedSpendingKey
import cash.z.ecc.android.sdk.model.WalletBalance
import cash.z.ecc.android.sdk.model.Zatoshi
import cash.z.ecc.android.sdk.model.ZcashNetwork
import cash.z.ecc.android.sdk.tool.CheckpointTool
import cash.z.ecc.android.sdk.tool.DerivationTool
import cash.z.ecc.android.sdk.type.AddressType
import cash.z.ecc.android.sdk.type.ConsensusMatchType
import cash.z.wallet.sdk.rpc.Service
import kotlinx.coroutines.CoroutineScope
import kotlinx.coroutines.flow.Flow
import kotlinx.coroutines.flow.StateFlow
import kotlinx.coroutines.runBlocking

/**
 * Primary interface for interacting with the SDK. Defines the contract that specific
 * implementations like [MockSynchronizer] and [SdkSynchronizer] fulfill. Given the language-level
 * support for coroutines, we favor their use in the SDK and incorporate that choice into this
 * contract.
 */
@Suppress("TooManyFunctions")
interface Synchronizer {

    //
    // Lifecycle
    //

    /**
     * Return true when this synchronizer has been started.
     */
    var isStarted: Boolean

    /**
     * Prepare the synchronizer to start. Must be called before start. This gives a clear point
     * where setup and maintenance can occur for various Synchronizers. One that uses a database
     * would take this opportunity to do data migrations or key migrations.
     */
    suspend fun prepare(): Synchronizer

    /**
     * Starts this synchronizer within the given scope.
     *
     * @param parentScope the scope to use for this synchronizer, typically something with a
     * lifecycle such as an Activity. Implementations should leverage structured concurrency and
     * cancel all jobs when this scope completes.
     *
     * @return an instance of the class so that this function can be used fluidly.
     */
    fun start(parentScope: CoroutineScope? = null): Synchronizer

    /**
     * Stop this synchronizer. Implementations should ensure that calling this method cancels all
     * jobs that were created by this instance.
     *
     * Note that in most cases, there is no need to call [stop] because the Synchronizer will
     * automatically stop whenever the parentScope is cancelled. For instance, if that scope is
     * bound to the lifecycle of the activity, the Synchronizer will stop when the activity stops.
     * However, if no scope is provided to the start method, then the Synchronizer must be stopped
     * with this function.
     */
    fun stop()

    //
    // Flows
    //

    /* Status */

    /**
     * The network to which this synchronizer is connected and from which it is processing blocks.
     */
    val network: ZcashNetwork

    /**
     * A flow of values representing the [Status] of this Synchronizer. As the status changes, a new
     * value will be emitted by this flow.
     */
    val status: Flow<Status>

    /**
     * A flow of progress values, typically corresponding to this Synchronizer downloading blocks.
     * Typically, any non- zero value below 100 indicates that progress indicators can be shown and
     * a value of 100 signals that progress is complete and any progress indicators can be hidden.
     */
    val progress: Flow<Int>

    /**
     * A flow of processor details, updated every time blocks are processed to include the latest
     * block height, blocks downloaded and blocks scanned. Similar to the [progress] flow but with a
     * lot more detail.
     */
    val processorInfo: Flow<CompactBlockProcessor.ProcessorInfo>

    /**
     * The latest height observed on the network, which does not necessarily correspond to the
     * latest downloaded height or scanned height. Although this is present in [processorInfo], it
     * is such a frequently used value that it is convenient to have the real-time value by itself.
     */
    val networkHeight: StateFlow<BlockHeight?>

    /**
     * A stream of balance values for the orchard pool. Includes the available and total balance.
     */
    val orchardBalances: StateFlow<WalletBalance?>

    /**
     * A stream of balance values for the sapling pool. Includes the available and total balance.
     */
    val saplingBalances: StateFlow<WalletBalance?>

    /**
     * A stream of balance values for the transparent pool. Includes the available and total balance.
     */
    val transparentBalances: StateFlow<WalletBalance?>

    /* Transactions */

    /**
     * A flow of all the outbound pending transaction that have been sent but are awaiting
     * confirmations.
     */
    val pendingTransactions: Flow<List<PendingTransaction>>

    /**
     * A flow of all the transactions that are on the blockchain.
     */
    val clearedTransactions: Flow<List<ConfirmedTransaction>>

    /**
     * A flow of all transactions related to sending funds.
     */
    val sentTransactions: Flow<List<ConfirmedTransaction>>

    /**
     * A flow of all transactions related to receiving funds.
     */
    val receivedTransactions: Flow<List<ConfirmedTransaction>>

    //
    // Latest Properties
    //

    /**
     * An in-memory reference to the latest height seen on the network.
     */
    val latestHeight: BlockHeight?

    /**
     * An in-memory reference to the best known birthday height, which can change if the first
     * transaction has not yet occurred.
     */
    val latestBirthdayHeight: BlockHeight?

    //
    // Operations
    //

    /**
     * Adds the next available account-level spend authority, given the current set of
     * [ZIP 316](https://zips.z.cash/zip-0316) account identifiers known, to the wallet
     * database.
     *
     * The caller should store the byte encoding of the returned spending key in a secure
     * fashion. This encoding **MUST NOT** be exposed to users. It is an internal encoding
     * that is inherently unstable, and only intended to be passed between the SDK and the
     * storage backend. The caller **MUST NOT** allow this encoding to be exported or
     * imported.
     *
     * If `seed` was imported from a backup and this method is being used to restore a
     * previous wallet state, you should use this method to add all of the desired
     * accounts before scanning the chain from the seed's birthday height.
     *
     * By convention, wallets should only allow a new account to be generated after funds
     * have been received by the currently-available account (in order to enable
     * automated account recovery).
     *
     * @param seed the wallet's seed phrase.
     *
     * @return the newly created ZIP 316 account identifier, along with the binary
     * encoding of the `UnifiedSpendingKey` for the newly created account.
     */
    // This is not yet ready to be a public API
    // suspend fun createAccount(seed: ByteArray): UnifiedSpendingKey

    /**
     * Gets the current unified address for the given account.
     *
     * @param accountId the optional accountId whose address is of interest. By default, the first
     * account is used.
     *
     * @return the current unified address for the given account.
     */
    suspend fun getCurrentAddress(account: Account = Account.DEFAULT): String

    /**
     * Gets the legacy Sapling address corresponding to the current unified address for the given account.
     *
     * @param account the optional accountId whose address is of interest. By default, the first
     * account is used.
     *
     * @return a legacy Sapling address for the given account.
     */
    suspend fun getLegacySaplingAddress(account: Account = Account.DEFAULT): String

    /**
     * Gets the legacy transparent address corresponding to the current unified address for the given account.
     *
     * @param account the optional accountId whose address is of interest. By default, the first
     * account is used.
     *
     * @return a legacy transparent address for the given account.
     */
    suspend fun getLegacyTransparentAddress(account: Account = Account.DEFAULT): String

    /**
     * Sends zatoshi.
     *
     * @param usk the unified spending key associated with the notes that will be spent.
     * @param zatoshi the amount of zatoshi to send.
     * @param toAddress the recipient's address.
     * @param memo the optional memo to include as part of the transaction.
     *
     * @return a flow of PendingTransaction objects representing changes to the state of the
     * transaction. Any time the state changes a new instance will be emitted by this flow. This is
     * useful for updating the UI without needing to poll. Of course, polling is always an option
     * for any wallet that wants to ignore this return value.
     */
    fun sendToAddress(
        usk: UnifiedSpendingKey,
        amount: Zatoshi,
        toAddress: String,
        memo: String = ""
    ): Flow<PendingTransaction>

    fun shieldFunds(
        usk: UnifiedSpendingKey,
        memo: String = ZcashSdk.DEFAULT_SHIELD_FUNDS_MEMO_PREFIX
    ): Flow<PendingTransaction>

    /**
     * Returns true when the given address is a valid z-addr. Invalid addresses will throw an
     * exception. Valid z-addresses have these characteristics: //TODO copy info from related ZIP
     *
     * @param address the address to validate.
     *
     * @return true when the given address is a valid z-addr.
     *
     * @throws RuntimeException when the address is invalid.
     */
    suspend fun isValidShieldedAddr(address: String): Boolean

    /**
     * Returns true when the given address is a valid t-addr. Invalid addresses will throw an
     * exception. Valid t-addresses have these characteristics: //TODO copy info from related ZIP
     *
     * @param address the address to validate.
     *
     * @return true when the given address is a valid t-addr.
     *
     * @throws RuntimeException when the address is invalid.
     */
    suspend fun isValidTransparentAddr(address: String): Boolean

    /**
     * Returns true when the given address is a valid ZIP 316 unified address.
     *
     * This method is intended for type checking (e.g. form validation). Invalid
     * addresses will throw an exception.
     *
     * @param address the address to validate.
     *
     * @return true when the given address is a valid unified address.
     *
     * @throws RuntimeException when the address is invalid.
     */
    suspend fun isValidUnifiedAddr(address: String): Boolean

    /**
     * Validate whether the server and this SDK share the same consensus branch. This is
     * particularly important to check around network updates so that any wallet that's connected to
     * an incompatible server can surface that information effectively. For the SDK, the consensus
     * branch is used when creating transactions as each one needs to target a specific branch. This
     * function compares the server's branch id to this SDK's and returns information that helps
     * determine whether they match.
     *
     * @return an instance of [ConsensusMatchType] that is essentially a wrapper for both branch ids
     * and provides helper functions for communicating detailed errors to the user.
     */
    suspend fun validateConsensusBranch(): ConsensusMatchType

    /**
     * Validates the given address, returning information about why it is invalid. This is a
     * convenience method that combines the behavior of [isValidShieldedAddr],
     * [isValidTransparentAddr], and [isValidUnifiedAddr] into one call so that the developer
     * doesn't have to worry about handling the exceptions that they throw. Rather, exceptions
     * are converted to [AddressType.Invalid] which has a `reason` property describing why it is
     * invalid.
     *
     * @param address the address to validate.
     *
     * @return an instance of [AddressType] providing validation info regarding the given address.
     */
    suspend fun validateAddress(address: String): AddressType

    /**
     * Attempts to cancel a transaction that is about to be sent. Typically, cancellation is only
     * an option if the transaction has not yet been submitted to the server.
     *
     * @param pendingId the id of the PendingTransaction to cancel.
     *
     * @return true when the cancellation request was successful. False when it is too late.
     */
    suspend fun cancelSpend(pendingId: Long): Boolean

    /**
     * Convenience function that exposes the underlying server information, like its name and
     * consensus branch id. Most wallets should already have a different source of truth for the
     * server(s) with which they operate and thereby not need this function.
     */
    suspend fun getServerInfo(): Service.LightdInfo

    /**
     * Download all UTXOs for the given address and store any new ones in the database.
     *
     * @return the number of utxos that were downloaded and addded to the UTXO table.
     */
    suspend fun refreshUtxos(
        tAddr: String,
        since: BlockHeight = network.saplingActivationHeight
    ): Int?

    /**
     * Returns the balance that the wallet knows about. This should be called after [refreshUtxos].
     */
    suspend fun getTransparentBalance(tAddr: String): WalletBalance

    suspend fun getNearestRewindHeight(height: BlockHeight): BlockHeight

    /**
     * Returns the safest height to which we can rewind, given a desire to rewind to the height
     * provided. Due to how witness incrementing works, a wallet cannot simply rewind to any
     * arbitrary height. This handles all that complexity yet remains flexible in the future as
     * improvements are made.
     */
    suspend fun rewindToNearestHeight(height: BlockHeight, alsoClearBlockCache: Boolean = false)

    suspend fun quickRewind()

    //
    // Error Handling
    //

    /**
     * Gets or sets a global error handler. This is a useful hook for handling unexpected critical
     * errors.
     *
     * @return true when the error has been handled and the Synchronizer should attempt to continue.
     * False when the error is unrecoverable and the Synchronizer should [stop].
     */
    var onCriticalErrorHandler: ((Throwable?) -> Boolean)?

    /**
     * An error handler for exceptions during processing. For instance, a block might be missing or
     * a reorg may get mishandled or the database may get corrupted.
     *
     * @return true when the error has been handled and the processor should attempt to continue.
     * False when the error is unrecoverable and the processor should [stop].
     */
    var onProcessorErrorHandler: ((Throwable?) -> Boolean)?

    /**
     * An error handler for exceptions while submitting transactions to lightwalletd. For instance,
     * a transaction may get rejected because it would be a double-spend or the user might lose
     * their cellphone signal.
     *
     * @return true when the error has been handled and the sender should attempt to resend. False
     * when the error is unrecoverable and the sender should [stop].
     */
    var onSubmissionErrorHandler: ((Throwable?) -> Boolean)?

    /**
     * Callback for setup errors that occur prior to processing compact blocks. Can be used to
     * override any errors encountered during setup. When this listener is missing then all setup
     * errors will result in the synchronizer not starting. This is particularly useful for wallets
     * to receive a callback right before the SDK will reject a lightwalletd server because it
     * appears not to match.
     *
     * @return true when the setup error should be ignored and processing should be allowed to
     * start. Otherwise, processing will not begin.
     */
    var onSetupErrorHandler: ((Throwable?) -> Boolean)?

    /**
     * A callback to invoke whenever a chain error is encountered. These occur whenever the
     * processor detects a missing or non-chain-sequential block (i.e. a reorg). At a minimum, it is
     * best to log these errors because they are the most common source of bugs and unexpected
     * behavior in wallets, due to the chain data mutating and wallets becoming out of sync.
     */
    var onChainErrorHandler: ((BlockHeight, BlockHeight) -> Any)?

    /**
     * Represents the status of this Synchronizer, which is useful for communicating to the user.
     */
    enum class Status {
        /**
         * Indicates that [stop] has been called on this Synchronizer and it will no longer be used.
         */
        STOPPED,

        /**
         * Indicates that this Synchronizer is disconnected from its lightwalletd server.
         * When set, a UI element may want to turn red.
         */
        DISCONNECTED,

        /**
         * Indicates that this Synchronizer is actively preparing to start, which usually involves
         * setting up database tables, migrations or taking other maintenance steps that need to
         * occur after an upgrade.
         */
        PREPARING,

        /**
         * Indicates that this Synchronizer is actively downloading new blocks from the server.
         */
        DOWNLOADING,

        /**
         * Indicates that this Synchronizer is actively validating new blocks that were downloaded
         * from the server. Blocks need to be verified before they are scanned. This confirms that
         * each block is chain-sequential, thereby detecting missing blocks and reorgs.
         */
        VALIDATING,

        /**
         * Indicates that this Synchronizer is actively decrypting new blocks that were downloaded
         * from the server.
         */
        SCANNING,

        /**
         * Indicates that this Synchronizer is actively enhancing newly scanned blocks with
         * additional transaction details, fetched from the server.
         */
        ENHANCING,

        /**
         * Indicates that this Synchronizer is fully up to date and ready for all wallet functions.
         * When set, a UI element may want to turn green. In this state, the balance can be trusted.
         */
        SYNCED
    }

    companion object {

        /**
         * Primary method that SDK clients will use to construct a synchronizer.
         *
         * @param initializer the helper that is leveraged for creating all the components that the
         * Synchronizer requires. It contains all information necessary to build a synchronizer and it is
         * mainly responsible for initializing the databases associated with this synchronizer and loading
         * the rust backend.
         * @param seed the wallet's seed phrase. This is required the first time a new wallet is set up. For
         * subsequent calls, seed is only needed if [InitializerException.SeedRequired] is thrown.
         * @throws InitializerException.SeedRequired
         */
        /*
         * If customized initialization is required (e.g. for dependency injection or testing), see
         * [DefaultSynchronizerFactory].
         */
        @Suppress("LongParameterList")
        suspend fun new(
            context: Context,
            zcashNetwork: ZcashNetwork,
            alias: String = "zcash",
            lightWalletEndpoint: LightWalletEndpoint,
            seed: ByteArray?,
            birthday: BlockHeight?
        ): Synchronizer {
<<<<<<< HEAD
            val applicationContext = context.applicationContext

            validateAlias(alias)

            val loadedCheckpoint = CheckpointTool.loadNearest(
                applicationContext,
                zcashNetwork,
                birthday ?: zcashNetwork.saplingActivationHeight
            )

            val rustBackend = DefaultSynchronizerFactory.defaultRustBackend(
                applicationContext,
                zcashNetwork,
                alias,
                loadedCheckpoint.height
            )

            val viewingKeys = seed?.let {
                DerivationTool.deriveUnifiedFullViewingKeys(
                    seed,
                    zcashNetwork,
                    1
                ).toList()
            } ?: emptyList()

            val repository = DefaultSynchronizerFactory.defaultTransactionRepository(
                applicationContext,
                rustBackend,
                zcashNetwork,
                loadedCheckpoint,
                viewingKeys,
                seed
            )
            val blockStore = DefaultSynchronizerFactory.defaultBlockStore(applicationContext, rustBackend, zcashNetwork)
            val service = DefaultSynchronizerFactory.defaultService(applicationContext, lightWalletEndpoint)
            val encoder = DefaultSynchronizerFactory.defaultEncoder(rustBackend, repository)
=======
            val saplingParamTool = SaplingParamTool.new(initializer.context)
            val repository = DefaultSynchronizerFactory.defaultTransactionRepository(initializer)
            val blockStore = DefaultSynchronizerFactory.defaultBlockStore(initializer)
            val service = DefaultSynchronizerFactory.defaultService(initializer)
            val encoder = DefaultSynchronizerFactory.defaultEncoder(initializer, saplingParamTool, repository)
>>>>>>> 2637bca5
            val downloader = DefaultSynchronizerFactory.defaultDownloader(service, blockStore)
            val txManager =
                DefaultSynchronizerFactory.defaultTxManager(applicationContext, zcashNetwork, alias, encoder, service)
            val processor =
                DefaultSynchronizerFactory.defaultProcessor(rustBackend, downloader, repository)

            return SdkSynchronizer(
                repository,
                txManager,
                processor
            )
        }

        /**
         * Effectively the same as [new] although designed to be a blocking call with better
         * interoperability with Java clients.
         *
         * This is a blocking call, so it should not be called from the main thread.
         */
        @JvmStatic
        @Suppress("LongParameterList")
        fun newBlocking(
            context: Context,
            zcashNetwork: ZcashNetwork,
            alias: String = "zcash",
            lightWalletEndpoint: LightWalletEndpoint,
            seed: ByteArray?,
            birthday: BlockHeight?
        ): Synchronizer = runBlocking {
            new(context, zcashNetwork, alias, lightWalletEndpoint, seed, birthday)
        }

        /**
         * Delete the databases associated with this wallet. This removes all compact blocks and
         * data derived from those blocks. Although most data can be regenerated by setting up a new
         * Synchronizer instance with the seed, there are two special cases where data is not retained:
         * 1. Outputs created with a `null` OVK
         * 2. The UA to which a transaction was sent (recovery from seed will only reveal the receiver, not the full UA)
         *
         * @param appContext the application context.
         * @param network the network associated with the data to be erased.
         * @param alias the alias used to create the local data.
         *
         * @return true when one of the associated files was found. False most likely indicates
         * that the wrong alias was provided.
         */
        suspend fun erase(
            appContext: Context,
            network: ZcashNetwork,
            alias: String
        ): Boolean = DatabaseCoordinator.getInstance(appContext).deleteDatabases(network, alias)
    }
}

/**
 * Validate that the alias doesn't contain malicious characters by enforcing simple rules which
 * permit the alias to be used as part of a file name for the preferences and databases. This
 * enables multiple wallets to exist on one device, which is also helpful for sweeping funds.
 *
 * @param alias the alias to validate.
 *
 * @throws IllegalArgumentException whenever the alias is not less than 100 characters or
 * contains something other than alphanumeric characters. Underscores are allowed but aliases
 * must start with a letter.
 */
private fun validateAlias(alias: String) {
    require(
        alias.length in ZcashSdk.ALIAS_MIN_LENGTH..ZcashSdk.ALIAS_MAX_LENGTH && alias[0].isLetter() &&
            alias.all { it.isLetterOrDigit() || it == '_' }
    ) {
        "ERROR: Invalid alias ($alias). For security, the alias must be shorter than 100 " +
            "characters and only contain letters, digits or underscores and start with a letter."
    }
}<|MERGE_RESOLUTION|>--- conflicted
+++ resolved
@@ -6,11 +6,8 @@
 import cash.z.ecc.android.sdk.db.entity.ConfirmedTransaction
 import cash.z.ecc.android.sdk.db.entity.PendingTransaction
 import cash.z.ecc.android.sdk.ext.ZcashSdk
-<<<<<<< HEAD
+import cash.z.ecc.android.sdk.internal.SaplingParamTool
 import cash.z.ecc.android.sdk.model.Account
-=======
-import cash.z.ecc.android.sdk.internal.SaplingParamTool
->>>>>>> 2637bca5
 import cash.z.ecc.android.sdk.model.BlockHeight
 import cash.z.ecc.android.sdk.model.LightWalletEndpoint
 import cash.z.ecc.android.sdk.model.UnifiedSpendingKey
@@ -492,7 +489,6 @@
             seed: ByteArray?,
             birthday: BlockHeight?
         ): Synchronizer {
-<<<<<<< HEAD
             val applicationContext = context.applicationContext
 
             validateAlias(alias)
@@ -526,16 +522,12 @@
                 viewingKeys,
                 seed
             )
+
+            val saplingParamTool = SaplingParamTool.new(applicationContext)
+
             val blockStore = DefaultSynchronizerFactory.defaultBlockStore(applicationContext, rustBackend, zcashNetwork)
             val service = DefaultSynchronizerFactory.defaultService(applicationContext, lightWalletEndpoint)
-            val encoder = DefaultSynchronizerFactory.defaultEncoder(rustBackend, repository)
-=======
-            val saplingParamTool = SaplingParamTool.new(initializer.context)
-            val repository = DefaultSynchronizerFactory.defaultTransactionRepository(initializer)
-            val blockStore = DefaultSynchronizerFactory.defaultBlockStore(initializer)
-            val service = DefaultSynchronizerFactory.defaultService(initializer)
-            val encoder = DefaultSynchronizerFactory.defaultEncoder(initializer, saplingParamTool, repository)
->>>>>>> 2637bca5
+            val encoder = DefaultSynchronizerFactory.defaultEncoder(rustBackend, saplingParamTool, repository)
             val downloader = DefaultSynchronizerFactory.defaultDownloader(service, blockStore)
             val txManager =
                 DefaultSynchronizerFactory.defaultTxManager(applicationContext, zcashNetwork, alias, encoder, service)
