package cash.z.ecc.android.sdk

import android.content.Context
import cash.z.ecc.android.sdk.block.CompactBlockProcessor
import cash.z.ecc.android.sdk.ext.ZcashSdk
import cash.z.ecc.android.sdk.internal.SaplingParamTool
import cash.z.ecc.android.sdk.internal.db.DatabaseCoordinator
import cash.z.ecc.android.sdk.model.Account
import cash.z.ecc.android.sdk.model.BlockHeight
import cash.z.ecc.android.sdk.model.PendingTransaction
import cash.z.ecc.android.sdk.model.Transaction
import cash.z.ecc.android.sdk.model.TransactionOverview
import cash.z.ecc.android.sdk.model.TransactionRecipient
import cash.z.ecc.android.sdk.model.UnifiedSpendingKey
import cash.z.ecc.android.sdk.model.WalletBalance
import cash.z.ecc.android.sdk.model.Zatoshi
import cash.z.ecc.android.sdk.model.ZcashNetwork
import cash.z.ecc.android.sdk.tool.CheckpointTool
import cash.z.ecc.android.sdk.tool.DerivationTool
import cash.z.ecc.android.sdk.type.AddressType
import cash.z.ecc.android.sdk.type.ConsensusMatchType
import co.electriccoin.lightwallet.client.model.LightWalletEndpoint
import kotlinx.coroutines.flow.Flow
import kotlinx.coroutines.flow.StateFlow
import kotlinx.coroutines.runBlocking
import java.io.Closeable

/**
 * Primary interface for interacting with the SDK. Defines the contract that specific
 * implementations like [MockSynchronizer] and [SdkSynchronizer] fulfill. Given the language-level
 * support for coroutines, we favor their use in the SDK and incorporate that choice into this
 * contract.
 */
@Suppress("TooManyFunctions")
interface Synchronizer {

    //
    // Flows
    //

    /* Status */

    /**
     * The network to which this synchronizer is connected and from which it is processing blocks.
     */
    val network: ZcashNetwork

    /**
     * A flow of values representing the [Status] of this Synchronizer. As the status changes, a new
     * value will be emitted by this flow.
     */
    val status: Flow<Status>

    /**
     * A flow of progress values, typically corresponding to this Synchronizer downloading blocks.
     * Typically, any non- zero value below 100 indicates that progress indicators can be shown and
     * a value of 100 signals that progress is complete and any progress indicators can be hidden.
     */
    val progress: Flow<Int>

    /**
     * A flow of processor details, updated every time blocks are processed to include the latest
     * block height, blocks downloaded and blocks scanned. Similar to the [progress] flow but with a
     * lot more detail.
     */
    val processorInfo: Flow<CompactBlockProcessor.ProcessorInfo>

    /**
     * The latest height observed on the network, which does not necessarily correspond to the
     * latest downloaded height or scanned height. Although this is present in [processorInfo], it
     * is such a frequently used value that it is convenient to have the real-time value by itself.
     */
    val networkHeight: StateFlow<BlockHeight?>

    /**
     * A stream of balance values for the orchard pool. Includes the available and total balance.
     */
    val orchardBalances: StateFlow<WalletBalance?>

    /**
     * A stream of balance values for the sapling pool. Includes the available and total balance.
     */
    val saplingBalances: StateFlow<WalletBalance?>

    /**
     * A stream of balance values for the transparent pool. Includes the available and total balance.
     */
    val transparentBalances: StateFlow<WalletBalance?>

    /* Transactions */

    /**
     * A flow of all the outbound pending transaction that have been sent but are awaiting
     * confirmations.
     */
    val pendingTransactions: Flow<List<PendingTransaction>>

    /**
     * A flow of all the transactions that are on the blockchain.
     */
    val clearedTransactions: Flow<List<TransactionOverview>>

    /**
     * A flow of all transactions related to sending funds.
     */
    val sentTransactions: Flow<List<Transaction.Sent>>

    /**
     * A flow of all transactions related to receiving funds.
     */
    val receivedTransactions: Flow<List<Transaction.Received>>

    //
    // Latest Properties
    //

    /**
     * An in-memory reference to the latest height seen on the network.
     */
    val latestHeight: BlockHeight?

    /**
     * An in-memory reference to the best known birthday height, which can change if the first
     * transaction has not yet occurred.
     */
    val latestBirthdayHeight: BlockHeight?

    //
    // Operations
    //

    /**
     * Adds the next available account-level spend authority, given the current set of
     * [ZIP 316](https://zips.z.cash/zip-0316) account identifiers known, to the wallet
     * database.
     *
     * The caller should store the byte encoding of the returned spending key in a secure
     * fashion. This encoding **MUST NOT** be exposed to users. It is an internal encoding
     * that is inherently unstable, and only intended to be passed between the SDK and the
     * storage backend. The caller **MUST NOT** allow this encoding to be exported or
     * imported.
     *
     * If `seed` was imported from a backup and this method is being used to restore a
     * previous wallet state, you should use this method to add all of the desired
     * accounts before scanning the chain from the seed's birthday height.
     *
     * By convention, wallets should only allow a new account to be generated after funds
     * have been received by the currently-available account (in order to enable
     * automated account recovery).
     *
     * @param seed the wallet's seed phrase.
     *
     * @return the newly created ZIP 316 account identifier, along with the binary
     * encoding of the `UnifiedSpendingKey` for the newly created account.
     */
    // This is not yet ready to be a public API
    // suspend fun createAccount(seed: ByteArray): UnifiedSpendingKey

    /**
     * Gets the current unified address for the given account.
     *
     * @param accountId the optional accountId whose address is of interest. By default, the first
     * account is used.
     *
     * @return the current unified address for the given account.
     */
    suspend fun getUnifiedAddress(account: Account = Account.DEFAULT): String

    /**
     * Gets the legacy Sapling address corresponding to the current unified address for the given account.
     *
     * @param account the optional accountId whose address is of interest. By default, the first
     * account is used.
     *
     * @return a legacy Sapling address for the given account.
     */
    suspend fun getSaplingAddress(account: Account = Account.DEFAULT): String

    /**
     * Gets the legacy transparent address corresponding to the current unified address for the given account.
     *
     * @param account the optional accountId whose address is of interest. By default, the first
     * account is used.
     *
     * @return a legacy transparent address for the given account.
     */
    suspend fun getTransparentAddress(account: Account = Account.DEFAULT): String

    /**
     * Sends zatoshi.
     *
     * @param usk the unified spending key associated with the notes that will be spent.
     * @param zatoshi the amount of zatoshi to send.
     * @param toAddress the recipient's address.
     * @param memo the optional memo to include as part of the transaction.
     *
     * @return a flow of PendingTransaction objects representing changes to the state of the
     * transaction. Any time the state changes a new instance will be emitted by this flow. This is
     * useful for updating the UI without needing to poll. Of course, polling is always an option
     * for any wallet that wants to ignore this return value.
     */
    fun sendToAddress(
        usk: UnifiedSpendingKey,
        amount: Zatoshi,
        toAddress: String,
        memo: String = ""
    ): Flow<PendingTransaction>

    fun shieldFunds(
        usk: UnifiedSpendingKey,
        memo: String = ZcashSdk.DEFAULT_SHIELD_FUNDS_MEMO_PREFIX
    ): Flow<PendingTransaction>

    /**
     * Returns true when the given address is a valid z-addr. Invalid addresses will throw an
     * exception. Valid z-addresses have these characteristics: //TODO copy info from related ZIP
     *
     * @param address the address to validate.
     *
     * @return true when the given address is a valid z-addr.
     *
     * @throws RuntimeException when the address is invalid.
     */
    suspend fun isValidShieldedAddr(address: String): Boolean

    /**
     * Returns true when the given address is a valid t-addr. Invalid addresses will throw an
     * exception. Valid t-addresses have these characteristics: //TODO copy info from related ZIP
     *
     * @param address the address to validate.
     *
     * @return true when the given address is a valid t-addr.
     *
     * @throws RuntimeException when the address is invalid.
     */
    suspend fun isValidTransparentAddr(address: String): Boolean

    /**
     * Returns true when the given address is a valid ZIP 316 unified address.
     *
     * This method is intended for type checking (e.g. form validation). Invalid
     * addresses will throw an exception.
     *
     * @param address the address to validate.
     *
     * @return true when the given address is a valid unified address.
     *
     * @throws RuntimeException when the address is invalid.
     */
    suspend fun isValidUnifiedAddr(address: String): Boolean

    /**
     * Validate whether the server and this SDK share the same consensus branch. This is
     * particularly important to check around network updates so that any wallet that's connected to
     * an incompatible server can surface that information effectively. For the SDK, the consensus
     * branch is used when creating transactions as each one needs to target a specific branch. This
     * function compares the server's branch id to this SDK's and returns information that helps
     * determine whether they match.
     *
     * @return an instance of [ConsensusMatchType] that is essentially a wrapper for both branch ids
     * and provides helper functions for communicating detailed errors to the user.
     */
    suspend fun validateConsensusBranch(): ConsensusMatchType

    /**
     * Validates the given address, returning information about why it is invalid. This is a
     * convenience method that combines the behavior of [isValidShieldedAddr],
     * [isValidTransparentAddr], and [isValidUnifiedAddr] into one call so that the developer
     * doesn't have to worry about handling the exceptions that they throw. Rather, exceptions
     * are converted to [AddressType.Invalid] which has a `reason` property describing why it is
     * invalid.
     *
     * @param address the address to validate.
     *
     * @return an instance of [AddressType] providing validation info regarding the given address.
     */
    suspend fun validateAddress(address: String): AddressType

    /**
<<<<<<< HEAD
     * Attempts to cancel a transaction that is about to be sent. Typically, cancellation is only
     * an option if the transaction has not yet been submitted to the server.
     *
     * @param pendingId the id of the PendingTransaction to cancel.
     *
     * @return true when the cancellation request was successful. False when it is too late.
     */
    suspend fun cancelSpend(pendingId: Long): Boolean
=======
     * Convenience function that exposes the underlying server information, like its name and
     * consensus branch id. Most wallets should already have a different source of truth for the
     * server(s) with which they operate and thereby not need this function.
     */
    suspend fun getServerInfo(): Service.LightdInfo
>>>>>>> c3d87209

    /**
     * Download all UTXOs for the given address and store any new ones in the database.
     *
     * @return the number of utxos that were downloaded and addded to the UTXO table.
     */
    suspend fun refreshUtxos(
        tAddr: String,
        since: BlockHeight = network.saplingActivationHeight
    ): Int?

    /**
     * Returns the balance that the wallet knows about. This should be called after [refreshUtxos].
     */
    suspend fun getTransparentBalance(tAddr: String): WalletBalance

    suspend fun getNearestRewindHeight(height: BlockHeight): BlockHeight

    /**
     * Returns the safest height to which we can rewind, given a desire to rewind to the height
     * provided. Due to how witness incrementing works, a wallet cannot simply rewind to any
     * arbitrary height. This handles all that complexity yet remains flexible in the future as
     * improvements are made.
     */
    suspend fun rewindToNearestHeight(height: BlockHeight, alsoClearBlockCache: Boolean = false)

    suspend fun quickRewind()

    /**
     * Returns a list of memos for a transaction.
     */
    fun getMemos(transactionOverview: TransactionOverview): Flow<String>

    /**
     * Returns a list of recipients for a transaction.
     */
    fun getRecipients(transactionOverview: TransactionOverview): Flow<TransactionRecipient>

    //
    // Error Handling
    //

    /**
     * Gets or sets a global error handler. This is a useful hook for handling unexpected critical
     * errors.
     *
     * @return true when the error has been handled and the Synchronizer should attempt to continue.
     * False when the error is unrecoverable and the Synchronizer should [stop].
     */
    var onCriticalErrorHandler: ((Throwable?) -> Boolean)?

    /**
     * An error handler for exceptions during processing. For instance, a block might be missing or
     * a reorg may get mishandled or the database may get corrupted.
     *
     * @return true when the error has been handled and the processor should attempt to continue.
     * False when the error is unrecoverable and the processor should [stop].
     */
    var onProcessorErrorHandler: ((Throwable?) -> Boolean)?

    /**
     * An error handler for exceptions while submitting transactions to lightwalletd. For instance,
     * a transaction may get rejected because it would be a double-spend or the user might lose
     * their cellphone signal.
     *
     * @return true when the error has been handled and the sender should attempt to resend. False
     * when the error is unrecoverable and the sender should [stop].
     */
    var onSubmissionErrorHandler: ((Throwable?) -> Boolean)?

    /**
     * Callback for setup errors that occur prior to processing compact blocks. Can be used to
     * override any errors encountered during setup. When this listener is missing then all setup
     * errors will result in the synchronizer not starting. This is particularly useful for wallets
     * to receive a callback right before the SDK will reject a lightwalletd server because it
     * appears not to match.
     *
     * @return true when the setup error should be ignored and processing should be allowed to
     * start. Otherwise, processing will not begin.
     */
    var onSetupErrorHandler: ((Throwable?) -> Boolean)?

    /**
     * A callback to invoke whenever a chain error is encountered. These occur whenever the
     * processor detects a missing or non-chain-sequential block (i.e. a reorg). At a minimum, it is
     * best to log these errors because they are the most common source of bugs and unexpected
     * behavior in wallets, due to the chain data mutating and wallets becoming out of sync.
     */
    var onChainErrorHandler: ((BlockHeight, BlockHeight) -> Any)?

    /**
     * Represents the status of this Synchronizer, which is useful for communicating to the user.
     */
    enum class Status {
        /**
         * Indicates that [stop] has been called on this Synchronizer and it will no longer be used.
         */
        STOPPED,

        /**
         * Indicates that this Synchronizer is disconnected from its lightwalletd server.
         * When set, a UI element may want to turn red.
         */
        DISCONNECTED,

        /**
         * Indicates that this Synchronizer is actively preparing to start, which usually involves
         * setting up database tables, migrations or taking other maintenance steps that need to
         * occur after an upgrade.
         */
        PREPARING,

        /**
         * Indicates that this Synchronizer is actively downloading new blocks from the server.
         */
        DOWNLOADING,

        /**
         * Indicates that this Synchronizer is actively validating new blocks that were downloaded
         * from the server. Blocks need to be verified before they are scanned. This confirms that
         * each block is chain-sequential, thereby detecting missing blocks and reorgs.
         */
        VALIDATING,

        /**
         * Indicates that this Synchronizer is actively decrypting new blocks that were downloaded
         * from the server.
         */
        SCANNING,

        /**
         * Indicates that this Synchronizer is actively enhancing newly scanned blocks with
         * additional transaction details, fetched from the server.
         */
        ENHANCING,

        /**
         * Indicates that this Synchronizer is fully up to date and ready for all wallet functions.
         * When set, a UI element may want to turn green. In this state, the balance can be trusted.
         */
        SYNCED
    }

    companion object {

        /**
         * Primary method that SDK clients will use to construct a synchronizer.
         *
         * @param zcashNetwork the network to use.
         * @param alias A string used to segregate multiple wallets in the filesystem.  This implies the string
         * should not contain characters unsuitable for the platform's filesystem.  The default value is
         * generally used unless an SDK client needs to support multiple wallets.
         * @param lightWalletEndpoint Server endpoint.  See [cash.z.ecc.android.sdk.model.defaultForNetwork]. If a
         * client wishes to change the server endpoint, the active synchronizer will need to be stopped and a new
         * instance created with a new value.
         * @param seed the wallet's seed phrase. This is required the first time a new wallet is set up. For
         * subsequent calls, seed is only needed if [InitializerException.SeedRequired] is thrown.
         * @param birthday Block height representing the "birthday" of the wallet.  When creating a new wallet, see
         * [BlockHeight.ofLatestCheckpoint].  When restoring an existing wallet, use block height that was first used
         * to create the wallet.  If that value is unknown, null is acceptable but will result in longer
         * sync times.  After sync completes, the birthday can be determined from [Synchronizer.latestBirthdayHeight].
         * @throws InitializerException.SeedRequired Indicates clients need to call this method again, providing the
         * seed bytes.
         * @throws IllegalStateException If multiple instances of synchronizer with the same network+alias are
         * active at the same time.  Call `close` to finish one synchronizer before starting another one with the same
         * network+alias.
         */
        /*
         * If customized initialization is required (e.g. for dependency injection or testing), see
         * [DefaultSynchronizerFactory].
         */
        @Suppress("LongParameterList")
        suspend fun new(
            context: Context,
            zcashNetwork: ZcashNetwork,
            alias: String = ZcashSdk.DEFAULT_ALIAS,
            lightWalletEndpoint: LightWalletEndpoint,
            seed: ByteArray?,
            birthday: BlockHeight?
        ): CloseableSynchronizer {
            val applicationContext = context.applicationContext

            validateAlias(alias)

            val saplingParamTool = SaplingParamTool.new(applicationContext)

            val loadedCheckpoint = CheckpointTool.loadNearest(
                applicationContext,
                zcashNetwork,
                birthday ?: zcashNetwork.saplingActivationHeight
            )

            val coordinator = DatabaseCoordinator.getInstance(context)

            val rustBackend = DefaultSynchronizerFactory.defaultRustBackend(
                applicationContext,
                zcashNetwork,
                alias,
                loadedCheckpoint.height,
                saplingParamTool
            )

            val blockStore = DefaultSynchronizerFactory.defaultCompactBlockRepository(
                applicationContext,
                coordinator.cacheDbFile(zcashNetwork, alias),
                zcashNetwork
            )

            val viewingKeys = seed?.let {
                DerivationTool.deriveUnifiedFullViewingKeys(
                    seed,
                    zcashNetwork,
                    1
                ).toList()
            } ?: emptyList()

            val repository = DefaultSynchronizerFactory.defaultDerivedDataRepository(
                applicationContext,
                rustBackend,
                zcashNetwork,
                loadedCheckpoint,
                seed,
                viewingKeys
            )

            val service = DefaultSynchronizerFactory.defaultService(applicationContext, lightWalletEndpoint)
            val encoder = DefaultSynchronizerFactory.defaultEncoder(rustBackend, saplingParamTool, repository)
            val downloader = DefaultSynchronizerFactory.defaultDownloader(service, blockStore)
            val txManager = DefaultSynchronizerFactory.defaultTxManager(
                applicationContext,
                zcashNetwork,
                alias,
                encoder,
                service
            )
            val processor = DefaultSynchronizerFactory.defaultProcessor(rustBackend, downloader, repository)

            return SdkSynchronizer.new(
                zcashNetwork,
                alias,
                repository,
                txManager,
                processor,
                rustBackend
            )
        }

        /**
         * Effectively the same as [new] although designed to be a blocking call with better
         * interoperability with Java clients.
         *
         * This is a blocking call, so it should not be called from the main thread.
         */
        @JvmStatic
        @Suppress("LongParameterList")
        fun newBlocking(
            context: Context,
            zcashNetwork: ZcashNetwork,
            alias: String = ZcashSdk.DEFAULT_ALIAS,
            lightWalletEndpoint: LightWalletEndpoint,
            seed: ByteArray?,
            birthday: BlockHeight?
        ): CloseableSynchronizer = runBlocking {
            new(context, zcashNetwork, alias, lightWalletEndpoint, seed, birthday)
        }

        /**
         * Delete the databases associated with this wallet. This removes all compact blocks and
         * data derived from those blocks. Although most data can be regenerated by setting up a new
         * Synchronizer instance with the seed, there are two special cases where data is not retained:
         * 1. Outputs created with a `null` OVK
         * 2. The UA to which a transaction was sent (recovery from seed will only reveal the receiver, not the full UA)
         *
         * @param appContext the application context.
         * @param network the network associated with the data to be erased.
         * @param alias the alias used to create the local data.
         *
         * @return true when one of the associated files was found. False most likely indicates
         * that the wrong alias was provided.
         */
        suspend fun erase(
            appContext: Context,
            network: ZcashNetwork,
            alias: String = ZcashSdk.DEFAULT_ALIAS
        ): Boolean = SdkSynchronizer.erase(appContext, network, alias)
    }
}

interface CloseableSynchronizer : Synchronizer, Closeable

/**
 * Validate that the alias doesn't contain malicious characters by enforcing simple rules which
 * permit the alias to be used as part of a file name for the preferences and databases. This
 * enables multiple wallets to exist on one device, which is also helpful for sweeping funds.
 *
 * @param alias the alias to validate.
 *
 * @throws IllegalArgumentException whenever the alias is not less than 100 characters or
 * contains something other than alphanumeric characters. Underscores and hyphens are allowed.
 */
private fun validateAlias(alias: String) {
    require(
        alias.length in ZcashSdk.ALIAS_MIN_LENGTH..ZcashSdk.ALIAS_MAX_LENGTH &&
            alias.all { it.isLetterOrDigit() || it == '_' || it == '-' }
    ) {
        "ERROR: Invalid alias ($alias). For security, the alias must be shorter than 100 " +
            "characters and only contain letters, digits, hyphens, and underscores."
    }
}<|MERGE_RESOLUTION|>--- conflicted
+++ resolved
@@ -277,22 +277,11 @@
     suspend fun validateAddress(address: String): AddressType
 
     /**
-<<<<<<< HEAD
-     * Attempts to cancel a transaction that is about to be sent. Typically, cancellation is only
-     * an option if the transaction has not yet been submitted to the server.
-     *
-     * @param pendingId the id of the PendingTransaction to cancel.
-     *
-     * @return true when the cancellation request was successful. False when it is too late.
-     */
-    suspend fun cancelSpend(pendingId: Long): Boolean
-=======
      * Convenience function that exposes the underlying server information, like its name and
      * consensus branch id. Most wallets should already have a different source of truth for the
      * server(s) with which they operate and thereby not need this function.
      */
     suspend fun getServerInfo(): Service.LightdInfo
->>>>>>> c3d87209
 
     /**
      * Download all UTXOs for the given address and store any new ones in the database.
