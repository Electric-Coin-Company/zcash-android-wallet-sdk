package cash.z.ecc.android.sdk

import android.content.Context
import cash.z.ecc.android.sdk.Synchronizer.Status.DISCONNECTED
import cash.z.ecc.android.sdk.Synchronizer.Status.DOWNLOADING
import cash.z.ecc.android.sdk.Synchronizer.Status.ENHANCING
import cash.z.ecc.android.sdk.Synchronizer.Status.SCANNING
import cash.z.ecc.android.sdk.Synchronizer.Status.STOPPED
import cash.z.ecc.android.sdk.Synchronizer.Status.SYNCED
import cash.z.ecc.android.sdk.Synchronizer.Status.VALIDATING
import cash.z.ecc.android.sdk.block.CompactBlockProcessor
import cash.z.ecc.android.sdk.block.CompactBlockProcessor.State.Disconnected
import cash.z.ecc.android.sdk.block.CompactBlockProcessor.State.Downloading
import cash.z.ecc.android.sdk.block.CompactBlockProcessor.State.Enhancing
import cash.z.ecc.android.sdk.block.CompactBlockProcessor.State.Initialized
import cash.z.ecc.android.sdk.block.CompactBlockProcessor.State.Scanned
import cash.z.ecc.android.sdk.block.CompactBlockProcessor.State.Scanning
import cash.z.ecc.android.sdk.block.CompactBlockProcessor.State.Stopped
import cash.z.ecc.android.sdk.block.CompactBlockProcessor.State.Validating
import cash.z.ecc.android.sdk.ext.ConsensusBranchId
import cash.z.ecc.android.sdk.ext.ZcashSdk
import cash.z.ecc.android.sdk.internal.SaplingParamTool
import cash.z.ecc.android.sdk.internal.block.CompactBlockDownloader
import cash.z.ecc.android.sdk.internal.db.DatabaseCoordinator
import cash.z.ecc.android.sdk.internal.db.block.DbCompactBlockRepository
import cash.z.ecc.android.sdk.internal.db.derived.DbDerivedDataRepository
import cash.z.ecc.android.sdk.internal.db.derived.DerivedDataDb
import cash.z.ecc.android.sdk.internal.ext.toHexReversed
import cash.z.ecc.android.sdk.internal.ext.tryNull
import cash.z.ecc.android.sdk.internal.isEmpty
<<<<<<< HEAD
=======
import cash.z.ecc.android.sdk.internal.model.Checkpoint
import cash.z.ecc.android.sdk.internal.repository.CompactBlockRepository
import cash.z.ecc.android.sdk.internal.repository.DerivedDataRepository
import cash.z.ecc.android.sdk.internal.service.LightWalletGrpcService
import cash.z.ecc.android.sdk.internal.service.LightWalletService
>>>>>>> 66ad3918
import cash.z.ecc.android.sdk.internal.transaction.OutboundTransactionManager
import cash.z.ecc.android.sdk.internal.transaction.PersistentTransactionManager
import cash.z.ecc.android.sdk.internal.transaction.TransactionEncoder
import cash.z.ecc.android.sdk.internal.transaction.WalletTransactionEncoder
import cash.z.ecc.android.sdk.internal.twig
import cash.z.ecc.android.sdk.internal.twigTask
import cash.z.ecc.android.sdk.jni.RustBackend
import cash.z.ecc.android.sdk.model.Account
import cash.z.ecc.android.sdk.model.BlockHeight
import cash.z.ecc.android.sdk.model.LightWalletEndpoint
import cash.z.ecc.android.sdk.model.PendingTransaction
import cash.z.ecc.android.sdk.model.TransactionOverview
import cash.z.ecc.android.sdk.model.TransactionRecipient
import cash.z.ecc.android.sdk.model.UnifiedSpendingKey
import cash.z.ecc.android.sdk.model.WalletBalance
import cash.z.ecc.android.sdk.model.Zatoshi
import cash.z.ecc.android.sdk.model.ZcashNetwork
import cash.z.ecc.android.sdk.model.isExpired
import cash.z.ecc.android.sdk.model.isLongExpired
import cash.z.ecc.android.sdk.model.isMarkedForDeletion
import cash.z.ecc.android.sdk.model.isMined
import cash.z.ecc.android.sdk.model.isSafeToDiscard
import cash.z.ecc.android.sdk.model.isSubmitSuccess
import cash.z.ecc.android.sdk.type.AddressType
import cash.z.ecc.android.sdk.type.AddressType.Shielded
import cash.z.ecc.android.sdk.type.AddressType.Transparent
import cash.z.ecc.android.sdk.type.AddressType.Unified
import cash.z.ecc.android.sdk.type.ConsensusMatchType
<<<<<<< HEAD
import co.electriccoin.lightwallet.client.BlockingLightWalletClient
import co.electriccoin.lightwallet.client.new
=======
import cash.z.ecc.android.sdk.type.UnifiedFullViewingKey
import cash.z.wallet.sdk.rpc.Service
import io.grpc.ManagedChannel
>>>>>>> 66ad3918
import kotlinx.coroutines.CoroutineExceptionHandler
import kotlinx.coroutines.CoroutineScope
import kotlinx.coroutines.Dispatchers
import kotlinx.coroutines.Job
import kotlinx.coroutines.SupervisorJob
import kotlinx.coroutines.async
import kotlinx.coroutines.cancel
import kotlinx.coroutines.flow.Flow
import kotlinx.coroutines.flow.MutableStateFlow
import kotlinx.coroutines.flow.StateFlow
import kotlinx.coroutines.flow.asStateFlow
import kotlinx.coroutines.flow.emitAll
import kotlinx.coroutines.flow.filterNotNull
import kotlinx.coroutines.flow.first
import kotlinx.coroutines.flow.flow
import kotlinx.coroutines.flow.launchIn
import kotlinx.coroutines.flow.map
import kotlinx.coroutines.flow.onEach
import kotlinx.coroutines.launch
import java.io.File
import java.util.concurrent.ConcurrentHashMap
import kotlin.coroutines.CoroutineContext

/**
 * A Synchronizer that attempts to remain operational, despite any number of errors that can occur.
 * It acts as the glue that ties all the pieces of the SDK together. Each component of the SDK is
 * designed for the potential of stand-alone usage but coordinating all the interactions is non-
 * trivial. So the Synchronizer facilitates this, acting as reference that demonstrates how all the
 * pieces can be tied together. Its goal is to allow a developer to focus on their app rather than
 * the nuances of how Zcash works.
 *
 * @property synchronizerKey Identifies the synchronizer's on-disk state
 * @property storage exposes flows of wallet transaction information.
 * @property txManager manages and tracks outbound transactions.
 * @property processor saves the downloaded compact blocks to the cache and then scans those blocks for
 * data related to this wallet.
 */
@Suppress("TooManyFunctions")
class SdkSynchronizer private constructor(
    private val synchronizerKey: SynchronizerKey,
    private val storage: DerivedDataRepository,
    private val txManager: OutboundTransactionManager,
    val processor: CompactBlockProcessor,
    private val rustBackend: RustBackend
) : CloseableSynchronizer {

    companion object {
        private sealed class InstanceState {
            object Active : InstanceState()
            data class ShuttingDown(val job: Job) : InstanceState()
        }

        private val instances: MutableMap<SynchronizerKey, InstanceState> =
            ConcurrentHashMap<SynchronizerKey, InstanceState>()

        /**
         * @throws IllegalStateException If multiple instances of synchronizer with the same network+alias are
         * active at the same time.  Call `close` to finish one synchronizer before starting another one with the same
         * network+alias.
         */
        @Suppress("LongParameterList")
        internal suspend fun new(
            zcashNetwork: ZcashNetwork,
            alias: String,
            repository: DerivedDataRepository,
            txManager: OutboundTransactionManager,
            processor: CompactBlockProcessor,
            rustBackend: RustBackend
        ): CloseableSynchronizer {
            val synchronizerKey = SynchronizerKey(zcashNetwork, alias)

            waitForShutdown(synchronizerKey)
            checkForExistingSynchronizers(synchronizerKey)

            return SdkSynchronizer(
                synchronizerKey,
                repository,
                txManager,
                processor,
                rustBackend
            ).apply {
                instances[synchronizerKey] = InstanceState.Active

                start()
            }
        }

        private suspend fun waitForShutdown(synchronizerKey: SynchronizerKey) {
            instances[synchronizerKey]?.let {
                if (it is InstanceState.ShuttingDown) {
                    twig("Waiting for prior synchronizer instance to shut down") // $NON-NLS-1$
                    it.job.join()
                }
            }
        }

        private fun checkForExistingSynchronizers(synchronizerKey: SynchronizerKey) {
            check(!instances.containsKey(synchronizerKey)) {
                "Another synchronizer with $synchronizerKey is currently active" // $NON-NLS-1$
            }
        }

        internal suspend fun erase(
            appContext: Context,
            network: ZcashNetwork,
            alias: String
        ): Boolean {
            val key = SynchronizerKey(network, alias)

            waitForShutdown(key)
            checkForExistingSynchronizers(key)

            return DatabaseCoordinator.getInstance(appContext).deleteDatabases(network, alias)
        }
    }

    // pools
    private val _orchardBalances = MutableStateFlow<WalletBalance?>(null)
    private val _saplingBalances = MutableStateFlow<WalletBalance?>(null)
    private val _transparentBalances = MutableStateFlow<WalletBalance?>(null)

    private val _status = MutableStateFlow<Synchronizer.Status>(DISCONNECTED)

    var coroutineScope: CoroutineScope = CoroutineScope(SupervisorJob() + Dispatchers.Main)

<<<<<<< HEAD
    override var isStarted = false
=======
    /**
     * The channel that this Synchronizer uses to communicate with lightwalletd. In most cases, this
     * should not be needed or used. Instead, APIs should be added to the synchronizer to
     * enable the desired behavior. In the rare case, such as testing, it can be helpful to share
     * the underlying channel to connect to the same service, and use other APIs
     * (such as darksidewalletd) because channels are heavyweight.
     */
    val channel: ManagedChannel get() = (processor.downloader.lightWalletService as LightWalletGrpcService).channel
>>>>>>> 66ad3918

    //
    // Balances
    //

    override val orchardBalances = _orchardBalances.asStateFlow()
    override val saplingBalances = _saplingBalances.asStateFlow()
    override val transparentBalances = _transparentBalances.asStateFlow()

    //
    // Transactions
    //

    override val clearedTransactions get() = storage.allTransactions
    override val pendingTransactions = txManager.getAll()
    override val sentTransactions get() = storage.sentTransactions
    override val receivedTransactions get() = storage.receivedTransactions

    //
    // Status
    //

    override val network: ZcashNetwork get() = processor.network

    /**
     * Indicates the status of this Synchronizer. This implementation basically simplifies the
     * status of the processor to focus only on the high level states that matter most. Whenever the
     * processor is finished scanning, the synchronizer updates transaction and balance info and
     * then emits a [SYNCED] status.
     */
    override val status = _status.asStateFlow()

    /**
     * Indicates the download progress of the Synchronizer. When progress reaches 100, that
     * signals that the Synchronizer is in sync with the network. Balances should be considered
     * inaccurate and outbound transactions should be prevented until this sync is complete. It is
     * a simplified version of [processorInfo].
     */
    override val progress: Flow<Int> = processor.progress

    /**
     * Indicates the latest information about the blocks that have been processed by the SDK. This
     * is very helpful for conveying detailed progress and status to the user.
     */
    override val processorInfo: Flow<CompactBlockProcessor.ProcessorInfo> = processor.processorInfo

    /**
     * The latest height seen on the network while processing blocks. This may differ from the
     * latest height scanned and is useful for determining block confirmations and expiration.
     */
    override val networkHeight: StateFlow<BlockHeight?> = processor.networkHeight

    //
    // Error Handling
    //

    /**
     * A callback to invoke whenever an uncaught error is encountered. By definition, the return
     * value of the function is ignored because this error is unrecoverable. The only reason the
     * function has a return value is so that all error handlers work with the same signature which
     * allows one function to handle all errors in simple apps. This callback is not called on the
     * main thread so any UI work would need to switch context to the main thread.
     */
    override var onCriticalErrorHandler: ((Throwable?) -> Boolean)? = null

    /**
     * A callback to invoke whenever a processor error is encountered. Returning true signals that
     * the error was handled and a retry attempt should be made, if possible. This callback is not
     * called on the main thread so any UI work would need to switch context to the main thread.
     */
    override var onProcessorErrorHandler: ((Throwable?) -> Boolean)? = null

    /**
     * A callback to invoke whenever a server error is encountered while submitting a transaction to
     * lightwalletd. Returning true signals that the error was handled and a retry attempt should be
     * made, if possible. This callback is not called on the main thread so any UI work would need
     * to switch context to the main thread.
     */
    override var onSubmissionErrorHandler: ((Throwable?) -> Boolean)? = null

    /**
     * A callback to invoke whenever a processor is not setup correctly. Returning true signals that
     * the invalid setup should be ignored. If no handler is set, then any setup error will result
     * in a critical error. This callback is not called on the main thread so any UI work would need
     * to switch context to the main thread.
     */
    override var onSetupErrorHandler: ((Throwable?) -> Boolean)? = null

    /**
     * A callback to invoke whenever a chain error is encountered. These occur whenever the
     * processor detects a missing or non-chain-sequential block (i.e. a reorg).
     */
    override var onChainErrorHandler: ((errorHeight: BlockHeight, rewindHeight: BlockHeight) -> Any)? = null

    //
    // Public API
    //

    /**
     * Convenience function for the latest height. Specifically, this value represents the last
     * height that the synchronizer has observed from the lightwalletd server. Instead of using
     * this, a wallet will more likely want to consume the flow of processor info using
     * [processorInfo].
     */
    override val latestHeight
        get() = processor.currentInfo.networkBlockHeight

    override val latestBirthdayHeight
        get() = processor.birthdayHeight

    internal fun start() {
        coroutineScope.onReady()
    }

    override fun close() {
        // Note that stopping will continue asynchronously.  Race conditions with starting a new synchronizer are
        // avoided with a delay during startup.

        val shutdownJob = coroutineScope.launch {
            // log everything to help troubleshoot shutdowns that aren't graceful
            twig("Synchronizer::stop: STARTING")
            twig("Synchronizer::stop: processor.stop()")
            processor.stop()
        }

        instances[synchronizerKey] = InstanceState.ShuttingDown(shutdownJob)

        shutdownJob.invokeOnCompletion {
            twig("Synchronizer::stop: coroutineScope.cancel()")
            coroutineScope.cancel()
            twig("Synchronizer::stop: _status.cancel()")
            _status.value = STOPPED
            twig("Synchronizer::stop: COMPLETE")

            instances.remove(synchronizerKey)
        }
    }

    override suspend fun getNearestRewindHeight(height: BlockHeight): BlockHeight =
        processor.getNearestRewindHeight(height)

    override suspend fun rewindToNearestHeight(height: BlockHeight, alsoClearBlockCache: Boolean) {
        processor.rewindToNearestHeight(height, alsoClearBlockCache)
    }

    override suspend fun quickRewind() {
        processor.quickRewind()
    }

    override fun getMemos(transactionOverview: TransactionOverview): Flow<String> {
        return when (transactionOverview.isSentTransaction) {
            true -> {
                val sentNoteIds = storage.getSentNoteIds(transactionOverview.id)

                sentNoteIds.map { rustBackend.getSentMemoAsUtf8(it) }.filterNotNull()
            }
            false -> {
                val receivedNoteIds = storage.getReceivedNoteIds(transactionOverview.id)

                receivedNoteIds.map { rustBackend.getReceivedMemoAsUtf8(it) }.filterNotNull()
            }
        }
    }

    override fun getRecipients(transactionOverview: TransactionOverview): Flow<TransactionRecipient> {
        require(transactionOverview.isSentTransaction) { "Recipients can only be queried for sent transactions" }

        return storage.getRecipients(transactionOverview.id)
    }

    //
    // Storage APIs
    //

    // TODO [#682]: turn this section into the data access API. For now, just aggregate all the things that we want
    //  to do with the underlying data
    // TODO [#682]: https://github.com/zcash/zcash-android-wallet-sdk/issues/682

    suspend fun findBlockHash(height: BlockHeight): ByteArray? {
        return storage.findBlockHash(height)
    }

    suspend fun findBlockHashAsHex(height: BlockHeight): String? {
        return findBlockHash(height)?.toHexReversed()
    }

    suspend fun getTransactionCount(): Int {
        return storage.getTransactionCount().toInt()
    }

    fun refreshTransactions() {
        storage.invalidate()
    }

    //
    // Private API
    //

    suspend fun refreshUtxos() {
        twig("refreshing utxos", -1)
        refreshUtxos(getTransparentAddress())
    }

    /**
     * Calculate the latest balance, based on the blocks that have been scanned and transmit this
     * information into the flow of [balances].
     */
    suspend fun refreshAllBalances() {
        refreshSaplingBalance()
        refreshTransparentBalance()
        // TODO [#682]: refresh orchard balance
        // TODO [#682]: https://github.com/zcash/zcash-android-wallet-sdk/issues/682
        twig("Warning: Orchard balance does not yet refresh. Only some of the plumbing is in place.")
    }

    suspend fun refreshSaplingBalance() {
        twig("refreshing sapling balance")
        _saplingBalances.value = processor.getBalanceInfo(Account.DEFAULT)
    }

    suspend fun refreshTransparentBalance() {
        twig("refreshing transparent balance")
        _transparentBalances.value = processor.getUtxoCacheBalance(getTransparentAddress())
    }

    suspend fun isValidAddress(address: String): Boolean {
        return !validateAddress(address).isNotValid
    }

    private fun CoroutineScope.onReady() = launch(CoroutineExceptionHandler(::onCriticalError)) {
        twig("Preparing to start...")

        twig("Synchronizer (${this@SdkSynchronizer}) Ready. Starting processor!")
        var lastScanTime = 0L
        processor.onProcessorErrorListener = ::onProcessorError
        processor.onSetupErrorListener = ::onSetupError
        processor.onChainErrorListener = ::onChainError
        processor.state.onEach {
            when (it) {
                is Scanned -> {
                    val now = System.currentTimeMillis()
                    // do a bit of housekeeping and then report synced status
                    onScanComplete(it.scannedRange, now - lastScanTime)
                    lastScanTime = now
                    SYNCED
                }
                is Stopped -> STOPPED
                is Disconnected -> DISCONNECTED
                is Downloading, Initialized -> DOWNLOADING
                is Validating -> VALIDATING
                is Scanning -> SCANNING
                is Enhancing -> ENHANCING
            }.let { synchronizerStatus ->
                //  ignore enhancing status for now
                // TODO [#682]: clean this up and handle enhancing gracefully
                // TODO [#682]: https://github.com/zcash/zcash-android-wallet-sdk/issues/682
                if (synchronizerStatus != ENHANCING) _status.value = synchronizerStatus
            }
        }.launchIn(this)
        processor.start()
        twig("Synchronizer onReady complete. Processor start has exited!")
    }

    @Suppress("UNUSED_PARAMETER")
    private fun onCriticalError(unused: CoroutineContext?, error: Throwable) {
        twig("********")
        twig("********  ERROR: $error")
        twig(error)
        if (error.cause != null) twig("******** caused by ${error.cause}")
        if (error.cause?.cause != null) twig("******** caused by ${error.cause?.cause}")
        twig("********")

        if (onCriticalErrorHandler == null) {
            twig(
                "WARNING: a critical error occurred but no callback is registered to be notified " +
                    "of critical errors! THIS IS PROBABLY A MISTAKE. To respond to these " +
                    "errors (perhaps to update the UI or alert the user) set " +
                    "synchronizer.onCriticalErrorHandler to a non-null value."
            )
        }

        onCriticalErrorHandler?.invoke(error)
    }

    private fun onProcessorError(error: Throwable): Boolean {
        twig("ERROR while processing data: $error")
        if (onProcessorErrorHandler == null) {
            twig(
                "WARNING: falling back to the default behavior for processor errors. To add" +
                    " custom behavior, set synchronizer.onProcessorErrorHandler to" +
                    " a non-null value"
            )
            return true
        }
        return onProcessorErrorHandler?.invoke(error)?.also {
            twig(
                "processor error handler signaled that we should " +
                    "${if (it) "try again" else "abort"}!"
            )
        } == true
    }

    private fun onSetupError(error: Throwable): Boolean {
        if (onSetupErrorHandler == null) {
            twig(
                "WARNING: falling back to the default behavior for setup errors. To add custom" +
                    " behavior, set synchronizer.onSetupErrorHandler to a non-null value"
            )
            return false
        }
        return onSetupErrorHandler?.invoke(error) == true
    }

    private fun onChainError(errorHeight: BlockHeight, rewindHeight: BlockHeight) {
        twig("Chain error detected at height: $errorHeight. Rewinding to: $rewindHeight")
        if (onChainErrorHandler == null) {
            twig(
                "WARNING: a chain error occurred but no callback is registered to be notified of " +
                    "chain errors. To respond to these errors (perhaps to update the UI or alert the" +
                    " user) set synchronizer.onChainErrorHandler to a non-null value"
            )
        }
        onChainErrorHandler?.invoke(errorHeight, rewindHeight)
    }

    /**
     * @param elapsedMillis the amount of time that passed since the last scan
     */
    private suspend fun onScanComplete(scannedRange: ClosedRange<BlockHeight>?, elapsedMillis: Long) {
        // We don't need to update anything if there have been no blocks
        // refresh anyway if:
        // - if it's the first time we finished scanning
        // - if we check for blocks 5 times and find nothing was mined
        @Suppress("MagicNumber")
        val shouldRefresh = !scannedRange.isEmpty() || elapsedMillis > (ZcashSdk.POLL_INTERVAL * 5)
        val reason = if (scannedRange.isEmpty()) "it's been a while" else "new blocks were scanned"

        // TRICKY:
        // Keep an eye on this section because there is a potential for concurrent DB
        // modification. A change in transactions means a change in balance. Calculating the
        // balance requires touching transactions. If both are done in separate threads, the
        // database can have issues. On Android, this would manifest as a false positive for a
        // "malformed database" exception when the database is not actually corrupt but rather
        // locked (i.e. it's a bad error message).
        // The balance refresh is done first because it is coroutine-based and will fully
        // complete by the time the function returns.
        // Ultimately, refreshing the transactions just invalidates views of data that
        // already exists and it completes on another thread so it should come after the
        // balance refresh is complete.
        if (shouldRefresh) {
            twigTask("Triggering utxo refresh since $reason!", -1) {
                refreshUtxos()
            }
            twigTask("Triggering balance refresh since $reason!", -1) {
                refreshAllBalances()
            }
            twigTask("Triggering pending transaction refresh since $reason!", -1) {
                refreshPendingTransactions()
            }
            twigTask("Triggering transaction refresh since $reason!") {
                refreshTransactions()
            }
        }
    }

    @Suppress("LongMethod", "ComplexMethod")
    private suspend fun refreshPendingTransactions() {
        twig("[cleanup] beginning to refresh and clean up pending transactions")
        // TODO [#682]: this would be the place to clear out any stale pending transactions. Remove filter logic and
        //  then delete any pending transaction with sufficient confirmations (all in one db transaction).
        // TODO [#682]: https://github.com/zcash/zcash-android-wallet-sdk/issues/682
        val allPendingTxs = txManager.getAll().first()
        val lastScannedHeight = storage.lastScannedHeight()

        allPendingTxs.filter { it.isSubmitSuccess() && !it.isMined() }
            .forEach { pendingTx ->
                twig("checking for updates on pendingTx id: ${pendingTx.id}")
                pendingTx.rawTransactionId?.let { rawId ->
                    storage.findMinedHeight(rawId.byteArray)?.let { minedHeight ->
                        twig(
                            "found matching transaction for pending transaction with id" +
                                " ${pendingTx.id} mined at height $minedHeight!"
                        )
                        txManager.applyMinedHeight(pendingTx, minedHeight)
                    }
                }
            }

        twig("[cleanup] beginning to cleanup expired transactions", -1)
        // Experimental: cleanup expired transactions
        // note: don't delete the pendingTx until the related data has been scrubbed, or else you
        // lose the thing that identifies the other data as invalid
        // so we first mark the data for deletion, during the previous "cleanup" step, by removing
        // the thing that we're trying to preserve to signal we no longer need it
        // sometimes apps crash or things go wrong and we get an orphaned pendingTx that we'll poll
        // forever, so maybe just get rid of all of them after a long while
        allPendingTxs.filter {
            (
                it.isExpired(
                    lastScannedHeight,
                    network.saplingActivationHeight
                ) && it.isMarkedForDeletion()
                ) ||
                it.isLongExpired(
                    lastScannedHeight,
                    network.saplingActivationHeight
                ) || it.isSafeToDiscard()
        }.forEach {
            val result = txManager.abort(it)
            twig(
                "[cleanup] FOUND EXPIRED pendingTX (lastScanHeight: $lastScannedHeight " +
                    " expiryHeight: ${it.expiryHeight}): and ${it.id} " +
                    "${if (result > 0) "successfully removed" else "failed to remove"} it"
            )
        }

        twig("[cleanup] done refreshing and cleaning up pending transactions", -1)
    }

    //
    // Account management
    //

    // Not ready to be a public API; internal for testing only
    internal suspend fun createAccount(seed: ByteArray): UnifiedSpendingKey =
        processor.createAccount(seed)

    //
    // Send / Receive
    //

    override suspend fun cancelSpend(pendingId: Long) = txManager.cancel(pendingId)

    /**
     * Returns the current Unified Address for this account.
     */
    override suspend fun getUnifiedAddress(account: Account): String =
        processor.getCurrentAddress(account)

    /**
     * Returns the legacy Sapling address corresponding to the current Unified Address for this account.
     */
    override suspend fun getSaplingAddress(account: Account): String =
        processor.getLegacySaplingAddress(account)

    /**
     * Returns the legacy transparent address corresponding to the current Unified Address for this account.
     */
    override suspend fun getTransparentAddress(account: Account): String =
        processor.getTransparentAddress(account)

    override fun sendToAddress(
        usk: UnifiedSpendingKey,
        amount: Zatoshi,
        toAddress: String,
        memo: String
    ): Flow<PendingTransaction> {
        // Using a job to ensure that even if the flow is collected multiple times, the transaction is only submitted
        // once
        val deferred = coroutineScope.async {
            // Emit the placeholder transaction, then switch to monitoring the database
            val placeHolderTx = txManager.initSpend(amount, TransactionRecipient.Address(toAddress), memo, usk.account)

            txManager.encode(usk, placeHolderTx).let { encodedTx ->
                txManager.submit(encodedTx)
            }

            placeHolderTx.id
        }

        return flow<PendingTransaction> {
            val placeHolderTxId = deferred.await()
            emitAll(txManager.monitorById(placeHolderTxId))
        }
    }

    override fun shieldFunds(
        usk: UnifiedSpendingKey,
        memo: String
    ): Flow<PendingTransaction> {
        twig("Initializing shielding transaction")
        val deferred = coroutineScope.async {
            val tAddr = processor.getTransparentAddress(usk.account)
            val tBalance = processor.getUtxoCacheBalance(tAddr)

            // Emit the placeholder transaction, then switch to monitoring the database
            val placeHolderTx = txManager.initSpend(
                tBalance.available,
                TransactionRecipient.Account(usk.account),
                memo,
                usk.account
            )
            val encodedTx = txManager.encode("", usk, placeHolderTx)
            txManager.submit(encodedTx)

            placeHolderTx.id
        }

        return flow<PendingTransaction> {
            val placeHolderTxId = deferred.await()
            emitAll(txManager.monitorById(placeHolderTxId))
        }
    }

    override suspend fun refreshUtxos(tAddr: String, since: BlockHeight): Int? {
        return processor.refreshUtxos(tAddr, since)
    }

    override suspend fun getTransparentBalance(tAddr: String): WalletBalance {
        return processor.getUtxoCacheBalance(tAddr)
    }

    override suspend fun isValidShieldedAddr(address: String) =
        txManager.isValidShieldedAddress(address)

    override suspend fun isValidTransparentAddr(address: String) =
        txManager.isValidTransparentAddress(address)

    override suspend fun isValidUnifiedAddr(address: String) =
        txManager.isValidUnifiedAddress(address)

    override suspend fun validateAddress(address: String): AddressType {
        @Suppress("TooGenericExceptionCaught")
        return try {
            if (isValidShieldedAddr(address)) {
                Shielded
            } else if (isValidTransparentAddr(address)) {
                Transparent
            } else if (isValidUnifiedAddr(address)) {
                Unified
            } else {
                AddressType.Invalid("Not a Zcash address")
            }
        } catch (@Suppress("TooGenericExceptionCaught") error: Throwable) {
            AddressType.Invalid(error.message ?: "Invalid")
        }
    }

    override suspend fun validateConsensusBranch(): ConsensusMatchType {
        val serverBranchId = tryNull { processor.downloader.getServerInfo()?.consensusBranchId }
        val sdkBranchId = tryNull {
            (txManager as PersistentTransactionManager).encoder.getConsensusBranchId()
        }
        return ConsensusMatchType(
            sdkBranchId?.let { ConsensusBranchId.fromId(it) },
            serverBranchId?.let { ConsensusBranchId.fromHex(it) }
        )
    }
}

/**
 * Provides a way of constructing a synchronizer where dependencies are injected in.
 *
 * See the helper methods for generating default values.
 */
internal object DefaultSynchronizerFactory {

    internal suspend fun defaultRustBackend(
        context: Context,
        network: ZcashNetwork,
        alias: String,
        blockHeight: BlockHeight,
        saplingParamTool: SaplingParamTool
    ): RustBackend {
        val coordinator = DatabaseCoordinator.getInstance(context)

        return RustBackend.init(
            coordinator.cacheDbFile(network, alias),
            coordinator.dataDbFile(network, alias),
            saplingParamTool.properties.paramsDirectory,
            network,
            blockHeight
        )
    }

    @Suppress("LongParameterList")
    internal suspend fun defaultDerivedDataRepository(
        context: Context,
        rustBackend: RustBackend,
        zcashNetwork: ZcashNetwork,
        checkpoint: Checkpoint,
        seed: ByteArray?,
        viewingKeys: List<UnifiedFullViewingKey>
    ): DerivedDataRepository =
        DbDerivedDataRepository(DerivedDataDb.new(context, rustBackend, zcashNetwork, checkpoint, seed, viewingKeys))

    internal fun defaultCompactBlockRepository(context: Context, cacheDbFile: File, zcashNetwork: ZcashNetwork):
        CompactBlockRepository =
        DbCompactBlockRepository.new(
            context,
            zcashNetwork,
            cacheDbFile
        )

<<<<<<< HEAD
    fun defaultLightWalletClient(initializer: Initializer): BlockingLightWalletClient =
        BlockingLightWalletClient.new(initializer.context, initializer.lightWalletEndpoint)
=======
    fun defaultService(context: Context, lightWalletEndpoint: LightWalletEndpoint): LightWalletService =
        LightWalletGrpcService.new(context, lightWalletEndpoint)
>>>>>>> 66ad3918

    internal fun defaultEncoder(
        rustBackend: RustBackend,
        saplingParamTool: SaplingParamTool,
        repository: DerivedDataRepository
    ): TransactionEncoder = WalletTransactionEncoder(rustBackend, saplingParamTool, repository)

    fun defaultDownloader(
<<<<<<< HEAD
        service: BlockingLightWalletClient,
        blockStore: CompactBlockStore
=======
        service: LightWalletService,
        blockStore: CompactBlockRepository
>>>>>>> 66ad3918
    ): CompactBlockDownloader = CompactBlockDownloader(service, blockStore)

    internal suspend fun defaultTxManager(
        context: Context,
        zcashNetwork: ZcashNetwork,
        alias: String,
        encoder: TransactionEncoder,
        service: BlockingLightWalletClient
    ): OutboundTransactionManager {
        val databaseFile = DatabaseCoordinator.getInstance(context).pendingTransactionsDbFile(
            zcashNetwork,
            alias
        )

        return PersistentTransactionManager.new(
            context,
            zcashNetwork,
            encoder,
            service,
            databaseFile
        )
    }

    internal fun defaultProcessor(
        rustBackend: RustBackend,
        downloader: CompactBlockDownloader,
        repository: DerivedDataRepository
    ): CompactBlockProcessor = CompactBlockProcessor(
        downloader,
        repository,
        rustBackend,
        rustBackend.birthdayHeight
    )
}

internal data class SynchronizerKey(val zcashNetwork: ZcashNetwork, val alias: String)<|MERGE_RESOLUTION|>--- conflicted
+++ resolved
@@ -28,14 +28,9 @@
 import cash.z.ecc.android.sdk.internal.ext.toHexReversed
 import cash.z.ecc.android.sdk.internal.ext.tryNull
 import cash.z.ecc.android.sdk.internal.isEmpty
-<<<<<<< HEAD
-=======
 import cash.z.ecc.android.sdk.internal.model.Checkpoint
 import cash.z.ecc.android.sdk.internal.repository.CompactBlockRepository
 import cash.z.ecc.android.sdk.internal.repository.DerivedDataRepository
-import cash.z.ecc.android.sdk.internal.service.LightWalletGrpcService
-import cash.z.ecc.android.sdk.internal.service.LightWalletService
->>>>>>> 66ad3918
 import cash.z.ecc.android.sdk.internal.transaction.OutboundTransactionManager
 import cash.z.ecc.android.sdk.internal.transaction.PersistentTransactionManager
 import cash.z.ecc.android.sdk.internal.transaction.TransactionEncoder
@@ -45,7 +40,6 @@
 import cash.z.ecc.android.sdk.jni.RustBackend
 import cash.z.ecc.android.sdk.model.Account
 import cash.z.ecc.android.sdk.model.BlockHeight
-import cash.z.ecc.android.sdk.model.LightWalletEndpoint
 import cash.z.ecc.android.sdk.model.PendingTransaction
 import cash.z.ecc.android.sdk.model.TransactionOverview
 import cash.z.ecc.android.sdk.model.TransactionRecipient
@@ -64,14 +58,10 @@
 import cash.z.ecc.android.sdk.type.AddressType.Transparent
 import cash.z.ecc.android.sdk.type.AddressType.Unified
 import cash.z.ecc.android.sdk.type.ConsensusMatchType
-<<<<<<< HEAD
+import cash.z.ecc.android.sdk.type.UnifiedFullViewingKey
 import co.electriccoin.lightwallet.client.BlockingLightWalletClient
+import co.electriccoin.lightwallet.client.model.LightWalletEndpoint
 import co.electriccoin.lightwallet.client.new
-=======
-import cash.z.ecc.android.sdk.type.UnifiedFullViewingKey
-import cash.z.wallet.sdk.rpc.Service
-import io.grpc.ManagedChannel
->>>>>>> 66ad3918
 import kotlinx.coroutines.CoroutineExceptionHandler
 import kotlinx.coroutines.CoroutineScope
 import kotlinx.coroutines.Dispatchers
@@ -196,19 +186,6 @@
     private val _status = MutableStateFlow<Synchronizer.Status>(DISCONNECTED)
 
     var coroutineScope: CoroutineScope = CoroutineScope(SupervisorJob() + Dispatchers.Main)
-
-<<<<<<< HEAD
-    override var isStarted = false
-=======
-    /**
-     * The channel that this Synchronizer uses to communicate with lightwalletd. In most cases, this
-     * should not be needed or used. Instead, APIs should be added to the synchronizer to
-     * enable the desired behavior. In the rare case, such as testing, it can be helpful to share
-     * the underlying channel to connect to the same service, and use other APIs
-     * (such as darksidewalletd) because channels are heavyweight.
-     */
-    val channel: ManagedChannel get() = (processor.downloader.lightWalletService as LightWalletGrpcService).channel
->>>>>>> 66ad3918
 
     //
     // Balances
@@ -803,13 +780,8 @@
             cacheDbFile
         )
 
-<<<<<<< HEAD
-    fun defaultLightWalletClient(initializer: Initializer): BlockingLightWalletClient =
-        BlockingLightWalletClient.new(initializer.context, initializer.lightWalletEndpoint)
-=======
-    fun defaultService(context: Context, lightWalletEndpoint: LightWalletEndpoint): LightWalletService =
-        LightWalletGrpcService.new(context, lightWalletEndpoint)
->>>>>>> 66ad3918
+    fun defaultService(context: Context, lightWalletEndpoint: LightWalletEndpoint): BlockingLightWalletClient =
+        BlockingLightWalletClient.new(context, lightWalletEndpoint)
 
     internal fun defaultEncoder(
         rustBackend: RustBackend,
@@ -818,13 +790,8 @@
     ): TransactionEncoder = WalletTransactionEncoder(rustBackend, saplingParamTool, repository)
 
     fun defaultDownloader(
-<<<<<<< HEAD
         service: BlockingLightWalletClient,
-        blockStore: CompactBlockStore
-=======
-        service: LightWalletService,
         blockStore: CompactBlockRepository
->>>>>>> 66ad3918
     ): CompactBlockDownloader = CompactBlockDownloader(service, blockStore)
 
     internal suspend fun defaultTxManager(
