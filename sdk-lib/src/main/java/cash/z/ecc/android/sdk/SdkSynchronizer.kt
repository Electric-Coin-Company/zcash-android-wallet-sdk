--- conflicted
+++ resolved
@@ -43,12 +43,9 @@
 import cash.z.ecc.android.sdk.internal.transaction.TransactionEncoderImpl
 import cash.z.ecc.android.sdk.model.Account
 import cash.z.ecc.android.sdk.model.BlockHeight
-<<<<<<< HEAD
 import cash.z.ecc.android.sdk.model.FetchFiatCurrencyResult
 import cash.z.ecc.android.sdk.model.ObserveFiatCurrencyResult
-=======
 import cash.z.ecc.android.sdk.model.FastestServersResult
->>>>>>> 1479948f
 import cash.z.ecc.android.sdk.model.PercentDecimal
 import cash.z.ecc.android.sdk.model.Proposal
 import cash.z.ecc.android.sdk.model.TransactionOverview
@@ -123,11 +120,8 @@
     private val txManager: OutboundTransactionManager,
     val processor: CompactBlockProcessor,
     private val backend: TypesafeBackend,
-<<<<<<< HEAD
+    private val fetchFastestServers: FastestServerFetcher,
     private val fetchExchangeChangeUsd: UsdExchangeRateFetcher
-=======
-    private val fetchFastestServers: FastestServerFetcher,
->>>>>>> 1479948f
 ) : CloseableSynchronizer {
     companion object {
         private sealed class InstanceState {
@@ -157,14 +151,10 @@
             repository: DerivedDataRepository,
             txManager: OutboundTransactionManager,
             processor: CompactBlockProcessor,
-<<<<<<< HEAD
+            backend: TypesafeBackend,
+            fastestServerFetcher: FastestServerFetcher,
             fetchExchangeChangeUsd: UsdExchangeRateFetcher,
-            backend: TypesafeBackend,
-=======
-            backend: TypesafeBackend,
-            fastestServerFetcher: FastestServerFetcher
->>>>>>> 1479948f
-        ): CloseableSynchronizer {
+            ): CloseableSynchronizer {
             val synchronizerKey = SynchronizerKey(zcashNetwork, alias)
 
             return mutex.withLock {
@@ -177,11 +167,8 @@
                     txManager,
                     processor,
                     backend,
-<<<<<<< HEAD
+                    fastestServerFetcher,
                     fetchExchangeChangeUsd
-=======
-                    fastestServerFetcher
->>>>>>> 1479948f
                 ).apply {
                     instances[synchronizerKey] = InstanceState.Active
                     start()
