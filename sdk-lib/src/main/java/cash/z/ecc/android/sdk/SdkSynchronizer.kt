package cash.z.ecc.android.sdk

import android.content.Context
import cash.z.ecc.android.sdk.Synchronizer.Status.DISCONNECTED
import cash.z.ecc.android.sdk.Synchronizer.Status.DOWNLOADING
import cash.z.ecc.android.sdk.Synchronizer.Status.ENHANCING
import cash.z.ecc.android.sdk.Synchronizer.Status.SCANNING
import cash.z.ecc.android.sdk.Synchronizer.Status.STOPPED
import cash.z.ecc.android.sdk.Synchronizer.Status.SYNCED
import cash.z.ecc.android.sdk.Synchronizer.Status.VALIDATING
import cash.z.ecc.android.sdk.block.CompactBlockProcessor
import cash.z.ecc.android.sdk.block.CompactBlockProcessor.State.Disconnected
import cash.z.ecc.android.sdk.block.CompactBlockProcessor.State.Downloading
import cash.z.ecc.android.sdk.block.CompactBlockProcessor.State.Enhancing
import cash.z.ecc.android.sdk.block.CompactBlockProcessor.State.Initialized
import cash.z.ecc.android.sdk.block.CompactBlockProcessor.State.Scanned
import cash.z.ecc.android.sdk.block.CompactBlockProcessor.State.Scanning
import cash.z.ecc.android.sdk.block.CompactBlockProcessor.State.Stopped
import cash.z.ecc.android.sdk.block.CompactBlockProcessor.State.Validating
import cash.z.ecc.android.sdk.ext.ConsensusBranchId
import cash.z.ecc.android.sdk.ext.ZcashSdk
import cash.z.ecc.android.sdk.internal.SaplingParamTool
import cash.z.ecc.android.sdk.internal.Twig
import cash.z.ecc.android.sdk.internal.block.CompactBlockDownloader
import cash.z.ecc.android.sdk.internal.db.DatabaseCoordinator
import cash.z.ecc.android.sdk.internal.db.derived.DbDerivedDataRepository
import cash.z.ecc.android.sdk.internal.db.derived.DerivedDataDb
import cash.z.ecc.android.sdk.internal.ext.toHexReversed
import cash.z.ecc.android.sdk.internal.ext.tryNull
import cash.z.ecc.android.sdk.internal.isEmpty
import cash.z.ecc.android.sdk.internal.model.Checkpoint
import cash.z.ecc.android.sdk.internal.repository.CompactBlockRepository
import cash.z.ecc.android.sdk.internal.repository.DerivedDataRepository
import cash.z.ecc.android.sdk.internal.storage.block.FileCompactBlockRepository
import cash.z.ecc.android.sdk.internal.transaction.OutboundTransactionManager
import cash.z.ecc.android.sdk.internal.transaction.PersistentTransactionManager
import cash.z.ecc.android.sdk.internal.transaction.TransactionEncoder
import cash.z.ecc.android.sdk.internal.transaction.WalletTransactionEncoder
import cash.z.ecc.android.sdk.jni.RustBackend
import cash.z.ecc.android.sdk.model.Account
import cash.z.ecc.android.sdk.model.BlockHeight
import cash.z.ecc.android.sdk.model.PendingTransaction
import cash.z.ecc.android.sdk.model.TransactionOverview
import cash.z.ecc.android.sdk.model.TransactionRecipient
import cash.z.ecc.android.sdk.model.UnifiedSpendingKey
import cash.z.ecc.android.sdk.model.WalletBalance
import cash.z.ecc.android.sdk.model.Zatoshi
import cash.z.ecc.android.sdk.model.ZcashNetwork
import cash.z.ecc.android.sdk.model.isExpired
import cash.z.ecc.android.sdk.model.isLongExpired
import cash.z.ecc.android.sdk.model.isMarkedForDeletion
import cash.z.ecc.android.sdk.model.isMined
import cash.z.ecc.android.sdk.model.isSafeToDiscard
import cash.z.ecc.android.sdk.model.isSubmitSuccess
import cash.z.ecc.android.sdk.type.AddressType
import cash.z.ecc.android.sdk.type.AddressType.Shielded
import cash.z.ecc.android.sdk.type.AddressType.Transparent
import cash.z.ecc.android.sdk.type.AddressType.Unified
import cash.z.ecc.android.sdk.type.ConsensusMatchType
import cash.z.ecc.android.sdk.type.UnifiedFullViewingKey
import co.electriccoin.lightwallet.client.BlockingLightWalletClient
import co.electriccoin.lightwallet.client.model.LightWalletEndpoint
import co.electriccoin.lightwallet.client.new
import kotlinx.coroutines.CoroutineExceptionHandler
import kotlinx.coroutines.CoroutineScope
import kotlinx.coroutines.Dispatchers
import kotlinx.coroutines.Job
import kotlinx.coroutines.SupervisorJob
import kotlinx.coroutines.async
import kotlinx.coroutines.cancel
import kotlinx.coroutines.flow.Flow
import kotlinx.coroutines.flow.MutableStateFlow
import kotlinx.coroutines.flow.StateFlow
import kotlinx.coroutines.flow.asStateFlow
import kotlinx.coroutines.flow.emitAll
import kotlinx.coroutines.flow.filterNotNull
import kotlinx.coroutines.flow.first
import kotlinx.coroutines.flow.flow
import kotlinx.coroutines.flow.launchIn
import kotlinx.coroutines.flow.map
import kotlinx.coroutines.flow.onEach
import kotlinx.coroutines.launch
import java.util.concurrent.ConcurrentHashMap
import kotlin.coroutines.CoroutineContext

/**
 * A Synchronizer that attempts to remain operational, despite any number of errors that can occur.
 * It acts as the glue that ties all the pieces of the SDK together. Each component of the SDK is
 * designed for the potential of stand-alone usage but coordinating all the interactions is non-
 * trivial. So the Synchronizer facilitates this, acting as reference that demonstrates how all the
 * pieces can be tied together. Its goal is to allow a developer to focus on their app rather than
 * the nuances of how Zcash works.
 *
 * @property synchronizerKey Identifies the synchronizer's on-disk state
 * @property storage exposes flows of wallet transaction information.
 * @property txManager manages and tracks outbound transactions.
 * @property processor saves the downloaded compact blocks to the cache and then scans those blocks for
 * data related to this wallet.
 */
@Suppress("TooManyFunctions")
class SdkSynchronizer private constructor(
    private val synchronizerKey: SynchronizerKey,
    private val storage: DerivedDataRepository,
    private val txManager: OutboundTransactionManager,
    val processor: CompactBlockProcessor,
    private val rustBackend: RustBackend
) : CloseableSynchronizer {

    companion object {
        private sealed class InstanceState {
            object Active : InstanceState()
            data class ShuttingDown(val job: Job) : InstanceState()
        }

        private val instances: MutableMap<SynchronizerKey, InstanceState> =
            ConcurrentHashMap<SynchronizerKey, InstanceState>()

        /**
         * @throws IllegalStateException If multiple instances of synchronizer with the same network+alias are
         * active at the same time.  Call `close` to finish one synchronizer before starting another one with the same
         * network+alias.
         */
        @Suppress("LongParameterList")
        internal suspend fun new(
            zcashNetwork: ZcashNetwork,
            alias: String,
            repository: DerivedDataRepository,
            txManager: OutboundTransactionManager,
            processor: CompactBlockProcessor,
            rustBackend: RustBackend
        ): CloseableSynchronizer {
            val synchronizerKey = SynchronizerKey(zcashNetwork, alias)

            waitForShutdown(synchronizerKey)
            checkForExistingSynchronizers(synchronizerKey)

            return SdkSynchronizer(
                synchronizerKey,
                repository,
                txManager,
                processor,
                rustBackend
            ).apply {
                instances[synchronizerKey] = InstanceState.Active

                start()
            }
        }

        private suspend fun waitForShutdown(synchronizerKey: SynchronizerKey) {
            instances[synchronizerKey]?.let {
                if (it is InstanceState.ShuttingDown) {
                    Twig.debug { "Waiting for prior synchronizer instance to shut down" } // $NON-NLS-1$
                    it.job.join()
                }
            }
        }

        private fun checkForExistingSynchronizers(synchronizerKey: SynchronizerKey) {
            check(!instances.containsKey(synchronizerKey)) {
                "Another synchronizer with $synchronizerKey is currently active" // $NON-NLS-1$
            }
        }

        internal suspend fun erase(
            appContext: Context,
            network: ZcashNetwork,
            alias: String
        ): Boolean {
            val key = SynchronizerKey(network, alias)

            waitForShutdown(key)
            checkForExistingSynchronizers(key)

            return DatabaseCoordinator.getInstance(appContext).deleteDatabases(network, alias)
        }
    }

    // pools
    private val _orchardBalances = MutableStateFlow<WalletBalance?>(null)
    private val _saplingBalances = MutableStateFlow<WalletBalance?>(null)
    private val _transparentBalances = MutableStateFlow<WalletBalance?>(null)

    private val _status = MutableStateFlow<Synchronizer.Status>(DISCONNECTED)

    var coroutineScope: CoroutineScope = CoroutineScope(SupervisorJob() + Dispatchers.Main)

    //
    // Balances
    //

    override val orchardBalances = _orchardBalances.asStateFlow()
    override val saplingBalances = _saplingBalances.asStateFlow()
    override val transparentBalances = _transparentBalances.asStateFlow()

    //
    // Transactions
    //

    override val clearedTransactions get() = storage.allTransactions
    override val pendingTransactions = txManager.getAll()
    override val sentTransactions get() = storage.sentTransactions
    override val receivedTransactions get() = storage.receivedTransactions

    //
    // Status
    //

    override val network: ZcashNetwork get() = processor.network

    /**
     * Indicates the status of this Synchronizer. This implementation basically simplifies the
     * status of the processor to focus only on the high level states that matter most. Whenever the
     * processor is finished scanning, the synchronizer updates transaction and balance info and
     * then emits a [SYNCED] status.
     */
    override val status = _status.asStateFlow()

    /**
     * Indicates the download progress of the Synchronizer. When progress reaches 100, that
     * signals that the Synchronizer is in sync with the network. Balances should be considered
     * inaccurate and outbound transactions should be prevented until this sync is complete. It is
     * a simplified version of [processorInfo].
     */
    override val progress: Flow<Int> = processor.progress

    /**
     * Indicates the latest information about the blocks that have been processed by the SDK. This
     * is very helpful for conveying detailed progress and status to the user.
     */
    override val processorInfo: Flow<CompactBlockProcessor.ProcessorInfo> = processor.processorInfo

    /**
     * The latest height seen on the network while processing blocks. This may differ from the
     * latest height scanned and is useful for determining block confirmations and expiration.
     */
    override val networkHeight: StateFlow<BlockHeight?> = processor.networkHeight

    //
    // Error Handling
    //

    /**
     * A callback to invoke whenever an uncaught error is encountered. By definition, the return
     * value of the function is ignored because this error is unrecoverable. The only reason the
     * function has a return value is so that all error handlers work with the same signature which
     * allows one function to handle all errors in simple apps. This callback is not called on the
     * main thread so any UI work would need to switch context to the main thread.
     */
    override var onCriticalErrorHandler: ((Throwable?) -> Boolean)? = null

    /**
     * A callback to invoke whenever a processor error is encountered. Returning true signals that
     * the error was handled and a retry attempt should be made, if possible. This callback is not
     * called on the main thread so any UI work would need to switch context to the main thread.
     */
    override var onProcessorErrorHandler: ((Throwable?) -> Boolean)? = null

    /**
     * A callback to invoke whenever a server error is encountered while submitting a transaction to
     * lightwalletd. Returning true signals that the error was handled and a retry attempt should be
     * made, if possible. This callback is not called on the main thread so any UI work would need
     * to switch context to the main thread.
     */
    override var onSubmissionErrorHandler: ((Throwable?) -> Boolean)? = null

    /**
     * A callback to invoke whenever a processor is not setup correctly. Returning true signals that
     * the invalid setup should be ignored. If no handler is set, then any setup error will result
     * in a critical error. This callback is not called on the main thread so any UI work would need
     * to switch context to the main thread.
     */
    override var onSetupErrorHandler: ((Throwable?) -> Boolean)? = null

    /**
     * A callback to invoke whenever a chain error is encountered. These occur whenever the
     * processor detects a missing or non-chain-sequential block (i.e. a reorg).
     */
    override var onChainErrorHandler: ((errorHeight: BlockHeight, rewindHeight: BlockHeight) -> Any)? = null

    //
    // Public API
    //

    /**
     * Convenience function for the latest height. Specifically, this value represents the last
     * height that the synchronizer has observed from the lightwalletd server. Instead of using
     * this, a wallet will more likely want to consume the flow of processor info using
     * [processorInfo].
     */
    override val latestHeight
        get() = processor.currentInfo.networkBlockHeight

    override val latestBirthdayHeight
        get() = processor.birthdayHeight

    internal fun start() {
        coroutineScope.onReady()
    }

    override fun close() {
        // Note that stopping will continue asynchronously.  Race conditions with starting a new synchronizer are
        // avoided with a delay during startup.

        val shutdownJob = coroutineScope.launch {
            Twig.debug { "Stopping synchronizer $synchronizerKey…" }
            processor.stop()
        }

        instances[synchronizerKey] = InstanceState.ShuttingDown(shutdownJob)

        shutdownJob.invokeOnCompletion {
            coroutineScope.cancel()
            _status.value = STOPPED
            Twig.debug { "Synchronizer $synchronizerKey stopped" }

            instances.remove(synchronizerKey)
        }
    }

    override suspend fun getNearestRewindHeight(height: BlockHeight): BlockHeight =
        processor.getNearestRewindHeight(height)

    override suspend fun rewindToNearestHeight(height: BlockHeight, alsoClearBlockCache: Boolean) {
        processor.rewindToNearestHeight(height, alsoClearBlockCache)
    }

    override suspend fun quickRewind() {
        processor.quickRewind()
    }

    override fun getMemos(transactionOverview: TransactionOverview): Flow<String> {
        return when (transactionOverview.isSentTransaction) {
            true -> {
                val sentNoteIds = storage.getSentNoteIds(transactionOverview.id)

                sentNoteIds.map { rustBackend.getSentMemoAsUtf8(it) }.filterNotNull()
            }
            false -> {
                val receivedNoteIds = storage.getReceivedNoteIds(transactionOverview.id)

                receivedNoteIds.map { rustBackend.getReceivedMemoAsUtf8(it) }.filterNotNull()
            }
        }
    }

    override fun getRecipients(transactionOverview: TransactionOverview): Flow<TransactionRecipient> {
        require(transactionOverview.isSentTransaction) { "Recipients can only be queried for sent transactions" }

        return storage.getRecipients(transactionOverview.id)
    }

    //
    // Storage APIs
    //

    // TODO [#682]: turn this section into the data access API. For now, just aggregate all the things that we want
    //  to do with the underlying data
    // TODO [#682]: https://github.com/zcash/zcash-android-wallet-sdk/issues/682

    suspend fun findBlockHash(height: BlockHeight): ByteArray? {
        return storage.findBlockHash(height)
    }

    suspend fun findBlockHashAsHex(height: BlockHeight): String? {
        return findBlockHash(height)?.toHexReversed()
    }

    suspend fun getTransactionCount(): Int {
        return storage.getTransactionCount().toInt()
    }

    fun refreshTransactions() {
        storage.invalidate()
    }

    //
    // Private API
    //

    /**
     * Calculate the latest balance, based on the blocks that have been scanned and transmit this
     * information into the flow of [balances].
     */
    suspend fun refreshAllBalances() {
        refreshSaplingBalance()
        refreshTransparentBalance()
        // TODO [#682]: refresh orchard balance
        // TODO [#682]: https://github.com/zcash/zcash-android-wallet-sdk/issues/682
        Twig.warn { "Warning: Orchard balance does not yet refresh. Only some of the plumbing is in place." }
    }

    suspend fun refreshSaplingBalance() {
        Twig.debug { "refreshing sapling balance" }
        _saplingBalances.value = processor.getBalanceInfo(Account.DEFAULT)
    }

    suspend fun refreshTransparentBalance() {
        Twig.debug { "refreshing transparent balance" }
        _transparentBalances.value = processor.getUtxoCacheBalance(getTransparentAddress())
    }

    suspend fun isValidAddress(address: String): Boolean {
        return !validateAddress(address).isNotValid
    }

    private fun CoroutineScope.onReady() = launch(CoroutineExceptionHandler(::onCriticalError)) {
        Twig.debug { "Starting synchronizer…" }

        var lastScanTime = 0L
        processor.onProcessorErrorListener = ::onProcessorError
        processor.onSetupErrorListener = ::onSetupError
        processor.onChainErrorListener = ::onChainError
        processor.state.onEach {
            when (it) {
                is Scanned -> {
                    val now = System.currentTimeMillis()
                    // do a bit of housekeeping and then report synced status
                    onScanComplete(it.scannedRange, now - lastScanTime)
                    lastScanTime = now
                    SYNCED
                }
                is Stopped -> STOPPED
                is Disconnected -> DISCONNECTED
                is Downloading, Initialized -> DOWNLOADING
                is Validating -> VALIDATING
                is Scanning -> SCANNING
                is Enhancing -> ENHANCING
            }.let { synchronizerStatus ->
                //  ignore enhancing status for now
                // TODO [#682]: clean this up and handle enhancing gracefully
                // TODO [#682]: https://github.com/zcash/zcash-android-wallet-sdk/issues/682
                if (synchronizerStatus != ENHANCING) _status.value = synchronizerStatus
            }
        }.launchIn(this)
        processor.start()
        Twig.debug { "Completed starting synchronizer" }
    }

    @Suppress("UNUSED_PARAMETER")
    private fun onCriticalError(unused: CoroutineContext?, error: Throwable) {
        Twig.error(error) { "Critical error occurred" }

        if (onCriticalErrorHandler == null) {
            Twig.debug {
                "WARNING: a critical error occurred but no callback is registered to be notified " +
                    "of critical errors! THIS IS PROBABLY A MISTAKE. To respond to these " +
                    "errors (perhaps to update the UI or alert the user) set " +
                    "synchronizer.onCriticalErrorHandler to a non-null value."
            }

            onCriticalErrorHandler?.invoke(error)
        }
    }

    private fun onProcessorError(error: Throwable): Boolean {
        Twig.debug { "ERROR while processing data: $error" }
        if (onProcessorErrorHandler == null) {
            Twig.debug {
                "WARNING: falling back to the default behavior for processor errors. To add" +
                    " custom behavior, set synchronizer.onProcessorErrorHandler to" +
                    " a non-null value"
            }
            return true
        }
        return onProcessorErrorHandler?.invoke(error)?.also {
            Twig.debug {
                "processor error handler signaled that we should " +
                    "${if (it) "try again" else "abort"}!"
            }
        } == true
    }

    private fun onSetupError(error: Throwable): Boolean {
        if (onSetupErrorHandler == null) {
            Twig.debug {
                "WARNING: falling back to the default behavior for setup errors. To add custom" +
                    " behavior, set synchronizer.onSetupErrorHandler to a non-null value"
            }
            return false
        }
        return onSetupErrorHandler?.invoke(error) == true
    }

    private fun onChainError(errorHeight: BlockHeight, rewindHeight: BlockHeight) {
        Twig.debug { "Chain error detected at height: $errorHeight. Rewinding to: $rewindHeight" }
        if (onChainErrorHandler == null) {
            Twig.debug {
                "WARNING: a chain error occurred but no callback is registered to be notified of " +
                    "chain errors. To respond to these errors (perhaps to update the UI or alert the" +
                    " user) set synchronizer.onChainErrorHandler to a non-null value"
            }
        }
        onChainErrorHandler?.invoke(errorHeight, rewindHeight)
    }

    /**
     * @param elapsedMillis the amount of time that passed since the last scan
     */
    private suspend fun onScanComplete(scannedRange: ClosedRange<BlockHeight>?, elapsedMillis: Long) {
        // We don't need to update anything if there have been no blocks
        // refresh anyway if:
        // - if it's the first time we finished scanning
        // - if we check for blocks 5 times and find nothing was mined
        @Suppress("MagicNumber")
        val shouldRefresh = !scannedRange.isEmpty() || elapsedMillis > (ZcashSdk.POLL_INTERVAL * 5)
        val reason = if (scannedRange.isEmpty()) "it's been a while" else "new blocks were scanned"

        // TRICKY:
        // Keep an eye on this section because there is a potential for concurrent DB
        // modification. A change in transactions means a change in balance. Calculating the
        // balance requires touching transactions. If both are done in separate threads, the
        // database can have issues. On Android, this would manifest as a false positive for a
        // "malformed database" exception when the database is not actually corrupt but rather
        // locked (i.e. it's a bad error message).
        // The balance refresh is done first because it is coroutine-based and will fully
        // complete by the time the function returns.
        // Ultimately, refreshing the transactions just invalidates views of data that
        // already exists and it completes on another thread so it should come after the
        // balance refresh is complete.
        if (shouldRefresh) {
            Twig.debug { "Triggering utxo refresh since $reason!" }
            refreshUtxos()

            Twig.debug { "Triggering balance refresh since $reason!" }
            refreshAllBalances()

            Twig.debug { "Triggering pending transaction refresh since $reason!" }
            refreshPendingTransactions()

            Twig.debug { "Triggering transaction refresh since $reason!" }
            refreshTransactions()
        }
    }

    @Suppress("LongMethod", "ComplexMethod")
    private suspend fun refreshPendingTransactions() {
        Twig.debug { "[cleanup] beginning to refresh and clean up pending transactions" }
        // TODO [#682]: this would be the place to clear out any stale pending transactions. Remove filter logic and
        //  then delete any pending transaction with sufficient confirmations (all in one db transaction).
        // TODO [#682]: https://github.com/zcash/zcash-android-wallet-sdk/issues/682
        val allPendingTxs = txManager.getAll().first()
        val lastScannedHeight = storage.lastScannedHeight()

        allPendingTxs.filter { it.isSubmitSuccess() && !it.isMined() }
            .forEach { pendingTx ->
                Twig.debug { "checking for updates on pendingTx id: ${pendingTx.id}" }
                pendingTx.rawTransactionId?.let { rawId ->
                    storage.findMinedHeight(rawId.byteArray)?.let { minedHeight ->
                        Twig.debug {
                            "found matching transaction for pending transaction with id" +
                                " ${pendingTx.id} mined at height $minedHeight!"
                        }
                        txManager.applyMinedHeight(pendingTx, minedHeight)
                    }
                }
            }

        Twig.debug { "[cleanup] beginning to cleanup expired transactions" }
        // Experimental: cleanup expired transactions
        // note: don't delete the pendingTx until the related data has been scrubbed, or else you
        // lose the thing that identifies the other data as invalid
        // so we first mark the data for deletion, during the previous "cleanup" step, by removing
        // the thing that we're trying to preserve to signal we no longer need it
        // sometimes apps crash or things go wrong and we get an orphaned pendingTx that we'll poll
        // forever, so maybe just get rid of all of them after a long while
        allPendingTxs.filter {
            (
                it.isExpired(
                    lastScannedHeight,
                    network.saplingActivationHeight
                ) && it.isMarkedForDeletion()
                ) ||
                it.isLongExpired(
                    lastScannedHeight,
                    network.saplingActivationHeight
                ) || it.isSafeToDiscard()
        }.forEach {
            val result = txManager.abort(it)
            Twig.debug {
                "[cleanup] FOUND EXPIRED pendingTX (lastScanHeight: $lastScannedHeight " +
                    " expiryHeight: ${it.expiryHeight}): and ${it.id} " +
                    "${if (result > 0) "successfully removed" else "failed to remove"} it"
            }
        }

        Twig.debug { "[cleanup] done refreshing and cleaning up pending transactions" }
    }

    //
    // Account management
    //

    // Not ready to be a public API; internal for testing only
    internal suspend fun createAccount(seed: ByteArray): UnifiedSpendingKey =
        processor.createAccount(seed)

    /**
     * Returns the current Unified Address for this account.
     */
    override suspend fun getUnifiedAddress(account: Account): String =
        processor.getCurrentAddress(account)

    /**
     * Returns the legacy Sapling address corresponding to the current Unified Address for this account.
     */
    override suspend fun getSaplingAddress(account: Account): String =
        processor.getLegacySaplingAddress(account)

    /**
     * Returns the legacy transparent address corresponding to the current Unified Address for this account.
     */
    override suspend fun getTransparentAddress(account: Account): String =
        processor.getTransparentAddress(account)

    override fun sendToAddress(
        usk: UnifiedSpendingKey,
        amount: Zatoshi,
        toAddress: String,
        memo: String
    ): Flow<PendingTransaction> {
        // Using a job to ensure that even if the flow is collected multiple times, the transaction is only submitted
        // once
        val deferred = coroutineScope.async {
            // Emit the placeholder transaction, then switch to monitoring the database
            val placeHolderTx =
                txManager.initSpend(amount, TransactionRecipient.Address(toAddress), memo, usk.account)

            txManager.encode(usk, placeHolderTx).let { encodedTx ->
                txManager.submit(encodedTx)
            }

            placeHolderTx.id
        }

        return flow<PendingTransaction> {
            val placeHolderTxId = deferred.await()
            emitAll(txManager.monitorById(placeHolderTxId))
        }
    }

    override fun shieldFunds(
        usk: UnifiedSpendingKey,
        memo: String
    ): Flow<PendingTransaction> {
        Twig.debug { "Initializing shielding transaction" }
        val deferred = coroutineScope.async {
            val tAddr = processor.getTransparentAddress(usk.account)
            val tBalance = processor.getUtxoCacheBalance(tAddr)

            // Emit the placeholder transaction, then switch to monitoring the database
            val placeHolderTx = txManager.initSpend(
                tBalance.available,
                TransactionRecipient.Account(usk.account),
                memo,
                usk.account
            )
            val encodedTx = txManager.encode("", usk, placeHolderTx)
            txManager.submit(encodedTx)

            placeHolderTx.id
        }

        return flow<PendingTransaction> {
            val placeHolderTxId = deferred.await()
            emitAll(txManager.monitorById(placeHolderTxId))
        }
    }

    override suspend fun refreshUtxos(account: Account, since: BlockHeight): Int? {
        return processor.refreshUtxos(account, since)
    }

    override suspend fun getTransparentBalance(tAddr: String): WalletBalance {
        return processor.getUtxoCacheBalance(tAddr)
    }

    override suspend fun isValidShieldedAddr(address: String) =
        txManager.isValidShieldedAddress(address)

    override suspend fun isValidTransparentAddr(address: String) =
        txManager.isValidTransparentAddress(address)

    override suspend fun isValidUnifiedAddr(address: String) =
        txManager.isValidUnifiedAddress(address)

    override suspend fun validateAddress(address: String): AddressType {
        @Suppress("TooGenericExceptionCaught")
        return try {
            if (isValidShieldedAddr(address)) {
                Shielded
            } else if (isValidTransparentAddr(address)) {
                Transparent
            } else if (isValidUnifiedAddr(address)) {
                Unified
            } else {
                AddressType.Invalid("Not a Zcash address")
            }
        } catch (@Suppress("TooGenericExceptionCaught") error: Throwable) {
            AddressType.Invalid(error.message ?: "Invalid")
        }
    }

    override suspend fun validateConsensusBranch(): ConsensusMatchType {
        val serverBranchId = tryNull { processor.downloader.getServerInfo()?.consensusBranchId }
        val sdkBranchId = tryNull {
            (txManager as PersistentTransactionManager).encoder.getConsensusBranchId()
        }
        return ConsensusMatchType(
            sdkBranchId?.let { ConsensusBranchId.fromId(it) },
            serverBranchId?.let { ConsensusBranchId.fromHex(it) }
        )
    }
}

/**
 * Provides a way of constructing a synchronizer where dependencies are injected in.
 *
 * See the helper methods for generating default values.
 */
internal object DefaultSynchronizerFactory {

    internal suspend fun defaultRustBackend(
        context: Context,
        network: ZcashNetwork,
        alias: String,
        blockHeight: BlockHeight,
        saplingParamTool: SaplingParamTool
    ): RustBackend {
        val coordinator = DatabaseCoordinator.getInstance(context)

        return RustBackend.init(
            coordinator.fsBlockDbRoot(network, alias),
            coordinator.dataDbFile(network, alias),
            saplingParamTool.properties.paramsDirectory,
            network,
            blockHeight
        )
    }

    @Suppress("LongParameterList")
    internal suspend fun defaultDerivedDataRepository(
        context: Context,
        rustBackend: RustBackend,
        zcashNetwork: ZcashNetwork,
        checkpoint: Checkpoint,
        seed: ByteArray?,
        viewingKeys: List<UnifiedFullViewingKey>
    ): DerivedDataRepository =
        DbDerivedDataRepository(
            DerivedDataDb.new(
                context,
                rustBackend,
                zcashNetwork,
                checkpoint,
                seed,
                viewingKeys
            )
        )

<<<<<<< HEAD
    internal suspend fun defaultFileCompactBlockRepository(rustBackend: RustBackend): CompactBlockRepository =
        FileCompactBlockRepository.new(rustBackend)
=======
    internal suspend fun defaultFileCompactBlockRepository(rustBackend: RustBackend):
        CompactBlockRepository =
        FileCompactBlockRepository.new(
            rustBackend
        )
>>>>>>> e249bb73

    fun defaultService(context: Context, lightWalletEndpoint: LightWalletEndpoint): BlockingLightWalletClient =
        BlockingLightWalletClient.new(context, lightWalletEndpoint)

    internal fun defaultEncoder(
        rustBackend: RustBackend,
        saplingParamTool: SaplingParamTool,
        repository: DerivedDataRepository
    ): TransactionEncoder = WalletTransactionEncoder(rustBackend, saplingParamTool, repository)

    fun defaultDownloader(
        service: BlockingLightWalletClient,
        blockStore: CompactBlockRepository
    ): CompactBlockDownloader = CompactBlockDownloader(service, blockStore)

    internal suspend fun defaultTxManager(
        context: Context,
        zcashNetwork: ZcashNetwork,
        alias: String,
        encoder: TransactionEncoder,
        service: BlockingLightWalletClient
    ): OutboundTransactionManager {
        val databaseFile = DatabaseCoordinator.getInstance(context).pendingTransactionsDbFile(
            zcashNetwork,
            alias
        )

        return PersistentTransactionManager.new(
            context,
            zcashNetwork,
            encoder,
            service,
            databaseFile
        )
    }

    internal fun defaultProcessor(
        rustBackend: RustBackend,
        downloader: CompactBlockDownloader,
        repository: DerivedDataRepository
    ): CompactBlockProcessor = CompactBlockProcessor(
        downloader,
        repository,
        rustBackend,
        rustBackend.birthdayHeight
    )
}

internal data class SynchronizerKey(val zcashNetwork: ZcashNetwork, val alias: String)<|MERGE_RESOLUTION|>--- conflicted
+++ resolved
@@ -758,16 +758,11 @@
             )
         )
 
-<<<<<<< HEAD
-    internal suspend fun defaultFileCompactBlockRepository(rustBackend: RustBackend): CompactBlockRepository =
-        FileCompactBlockRepository.new(rustBackend)
-=======
     internal suspend fun defaultFileCompactBlockRepository(rustBackend: RustBackend):
         CompactBlockRepository =
         FileCompactBlockRepository.new(
             rustBackend
         )
->>>>>>> e249bb73
 
     fun defaultService(context: Context, lightWalletEndpoint: LightWalletEndpoint): BlockingLightWalletClient =
         BlockingLightWalletClient.new(context, lightWalletEndpoint)
