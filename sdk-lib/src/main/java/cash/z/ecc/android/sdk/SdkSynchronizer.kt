package cash.z.ecc.android.sdk

import android.content.Context
import cash.z.ecc.android.sdk.Synchronizer.Status.DISCONNECTED
import cash.z.ecc.android.sdk.Synchronizer.Status.DOWNLOADING
import cash.z.ecc.android.sdk.Synchronizer.Status.ENHANCING
import cash.z.ecc.android.sdk.Synchronizer.Status.SCANNING
import cash.z.ecc.android.sdk.Synchronizer.Status.STOPPED
import cash.z.ecc.android.sdk.Synchronizer.Status.SYNCED
import cash.z.ecc.android.sdk.Synchronizer.Status.VALIDATING
import cash.z.ecc.android.sdk.block.CompactBlockProcessor
import cash.z.ecc.android.sdk.block.CompactBlockProcessor.State.Disconnected
import cash.z.ecc.android.sdk.block.CompactBlockProcessor.State.Downloading
import cash.z.ecc.android.sdk.block.CompactBlockProcessor.State.Enhancing
import cash.z.ecc.android.sdk.block.CompactBlockProcessor.State.Initialized
import cash.z.ecc.android.sdk.block.CompactBlockProcessor.State.Scanned
import cash.z.ecc.android.sdk.block.CompactBlockProcessor.State.Scanning
import cash.z.ecc.android.sdk.block.CompactBlockProcessor.State.Stopped
import cash.z.ecc.android.sdk.block.CompactBlockProcessor.State.Validating
import cash.z.ecc.android.sdk.db.DatabaseCoordinator
import cash.z.ecc.android.sdk.db.entity.PendingTransaction
import cash.z.ecc.android.sdk.db.entity.hasRawTransactionId
import cash.z.ecc.android.sdk.db.entity.isCancelled
import cash.z.ecc.android.sdk.db.entity.isExpired
import cash.z.ecc.android.sdk.db.entity.isFailedSubmit
import cash.z.ecc.android.sdk.db.entity.isLongExpired
import cash.z.ecc.android.sdk.db.entity.isMarkedForDeletion
import cash.z.ecc.android.sdk.db.entity.isMined
import cash.z.ecc.android.sdk.db.entity.isSafeToDiscard
import cash.z.ecc.android.sdk.db.entity.isSubmitSuccess
import cash.z.ecc.android.sdk.db.entity.isSubmitted
import cash.z.ecc.android.sdk.exception.SynchronizerException
import cash.z.ecc.android.sdk.ext.ConsensusBranchId
import cash.z.ecc.android.sdk.ext.ZcashSdk
import cash.z.ecc.android.sdk.internal.block.CompactBlockDbStore
import cash.z.ecc.android.sdk.internal.block.CompactBlockDownloader
import cash.z.ecc.android.sdk.internal.block.CompactBlockStore
import cash.z.ecc.android.sdk.internal.ext.toHexReversed
import cash.z.ecc.android.sdk.internal.ext.tryNull
import cash.z.ecc.android.sdk.internal.isEmpty
import cash.z.ecc.android.sdk.internal.service.LightWalletGrpcService
import cash.z.ecc.android.sdk.internal.service.LightWalletService
import cash.z.ecc.android.sdk.internal.transaction.OutboundTransactionManager
import cash.z.ecc.android.sdk.internal.transaction.PagedTransactionRepository
import cash.z.ecc.android.sdk.internal.transaction.PersistentTransactionManager
import cash.z.ecc.android.sdk.internal.transaction.TransactionEncoder
import cash.z.ecc.android.sdk.internal.transaction.TransactionRepository
import cash.z.ecc.android.sdk.internal.transaction.WalletTransactionEncoder
import cash.z.ecc.android.sdk.internal.twig
import cash.z.ecc.android.sdk.internal.twigTask
import cash.z.ecc.android.sdk.model.BlockHeight
import cash.z.ecc.android.sdk.model.WalletBalance
import cash.z.ecc.android.sdk.model.Zatoshi
import cash.z.ecc.android.sdk.model.ZcashNetwork
import cash.z.ecc.android.sdk.tool.DerivationTool
import cash.z.ecc.android.sdk.type.AddressType
import cash.z.ecc.android.sdk.type.AddressType.Shielded
import cash.z.ecc.android.sdk.type.AddressType.Transparent
import cash.z.ecc.android.sdk.type.ConsensusMatchType
import cash.z.wallet.sdk.rpc.Service
import io.grpc.ManagedChannel
import kotlinx.coroutines.CoroutineExceptionHandler
import kotlinx.coroutines.CoroutineScope
import kotlinx.coroutines.Dispatchers
import kotlinx.coroutines.FlowPreview
import kotlinx.coroutines.Job
import kotlinx.coroutines.SupervisorJob
import kotlinx.coroutines.cancel
import kotlinx.coroutines.flow.Flow
import kotlinx.coroutines.flow.MutableStateFlow
import kotlinx.coroutines.flow.StateFlow
import kotlinx.coroutines.flow.asStateFlow
import kotlinx.coroutines.flow.distinctUntilChanged
import kotlinx.coroutines.flow.first
import kotlinx.coroutines.flow.flatMapLatest
import kotlinx.coroutines.flow.flow
import kotlinx.coroutines.flow.launchIn
import kotlinx.coroutines.flow.onEach
import kotlinx.coroutines.launch
import kotlin.coroutines.CoroutineContext
import kotlin.coroutines.EmptyCoroutineContext

/**
 * A Synchronizer that attempts to remain operational, despite any number of errors that can occur.
 * It acts as the glue that ties all the pieces of the SDK together. Each component of the SDK is
 * designed for the potential of stand-alone usage but coordinating all the interactions is non-
 * trivial. So the Synchronizer facilitates this, acting as reference that demonstrates how all the
 * pieces can be tied together. Its goal is to allow a developer to focus on their app rather than
 * the nuances of how Zcash works.
 *
 * @property storage exposes flows of wallet transaction information.
 * @property txManager manages and tracks outbound transactions.
 * @property processor saves the downloaded compact blocks to the cache and then scans those blocks for
 * data related to this wallet.
 */
@FlowPreview
@Suppress("TooManyFunctions")
class SdkSynchronizer internal constructor(
    private val storage: TransactionRepository,
    private val txManager: OutboundTransactionManager,
    val processor: CompactBlockProcessor
) : Synchronizer {

    // pools
    private val _orchardBalances = MutableStateFlow<WalletBalance?>(null)
    private val _saplingBalances = MutableStateFlow<WalletBalance?>(null)
    private val _transparentBalances = MutableStateFlow<WalletBalance?>(null)

    private val _status = MutableStateFlow<Synchronizer.Status>(DISCONNECTED)

    /**
     * The lifespan of this Synchronizer. This scope is initialized once the Synchronizer starts
     * because it will be a child of the parentScope that gets passed into the [start] function.
     * Everything launched by this Synchronizer will be cancelled once the Synchronizer or its
     * parentScope stops. This coordinates with [isStarted] so that it fails early
     * rather than silently, whenever the scope is used before the Synchronizer has been started.
     */
    var coroutineScope: CoroutineScope = CoroutineScope(EmptyCoroutineContext)
        get() {
            if (!isStarted) {
                throw SynchronizerException.NotYetStarted
            } else {
                return field
            }
        }
        set(value) {
            field = value
            if (value.coroutineContext !is EmptyCoroutineContext) isStarted = true
        }

    /**
     * The channel that this Synchronizer uses to communicate with lightwalletd. In most cases, this
     * should not be needed or used. Instead, APIs should be added to the synchronizer to
     * enable the desired behavior. In the rare case, such as testing, it can be helpful to share
     * the underlying channel to connect to the same service, and use other APIs
     * (such as darksidewalletd) because channels are heavyweight.
     */
    val channel: ManagedChannel get() = (processor.downloader.lightWalletService as LightWalletGrpcService).channel

    override var isStarted = false

    //
    // Balances
    //

    override val orchardBalances = _orchardBalances.asStateFlow()
    override val saplingBalances = _saplingBalances.asStateFlow()
    override val transparentBalances = _transparentBalances.asStateFlow()

    //
    // Transactions
    //

    override val clearedTransactions get() = storage.allTransactions
    override val pendingTransactions = txManager.getAll()
    override val sentTransactions get() = storage.sentTransactions
    override val receivedTransactions get() = storage.receivedTransactions

    //
    // Status
    //

    override val network: ZcashNetwork get() = processor.network

    /**
     * Indicates the status of this Synchronizer. This implementation basically simplifies the
     * status of the processor to focus only on the high level states that matter most. Whenever the
     * processor is finished scanning, the synchronizer updates transaction and balance info and
     * then emits a [SYNCED] status.
     */
    override val status = _status.asStateFlow()

    /**
     * Indicates the download progress of the Synchronizer. When progress reaches 100, that
     * signals that the Synchronizer is in sync with the network. Balances should be considered
     * inaccurate and outbound transactions should be prevented until this sync is complete. It is
     * a simplified version of [processorInfo].
     */
    override val progress: Flow<Int> = processor.progress

    /**
     * Indicates the latest information about the blocks that have been processed by the SDK. This
     * is very helpful for conveying detailed progress and status to the user.
     */
    override val processorInfo: Flow<CompactBlockProcessor.ProcessorInfo> = processor.processorInfo

    /**
     * The latest height seen on the network while processing blocks. This may differ from the
     * latest height scanned and is useful for determining block confirmations and expiration.
     */
    override val networkHeight: StateFlow<BlockHeight?> = processor.networkHeight

    //
    // Error Handling
    //

    /**
     * A callback to invoke whenever an uncaught error is encountered. By definition, the return
     * value of the function is ignored because this error is unrecoverable. The only reason the
     * function has a return value is so that all error handlers work with the same signature which
     * allows one function to handle all errors in simple apps. This callback is not called on the
     * main thread so any UI work would need to switch context to the main thread.
     */
    override var onCriticalErrorHandler: ((Throwable?) -> Boolean)? = null

    /**
     * A callback to invoke whenever a processor error is encountered. Returning true signals that
     * the error was handled and a retry attempt should be made, if possible. This callback is not
     * called on the main thread so any UI work would need to switch context to the main thread.
     */
    override var onProcessorErrorHandler: ((Throwable?) -> Boolean)? = null

    /**
     * A callback to invoke whenever a server error is encountered while submitting a transaction to
     * lightwalletd. Returning true signals that the error was handled and a retry attempt should be
     * made, if possible. This callback is not called on the main thread so any UI work would need
     * to switch context to the main thread.
     */
    override var onSubmissionErrorHandler: ((Throwable?) -> Boolean)? = null

    /**
     * A callback to invoke whenever a processor is not setup correctly. Returning true signals that
     * the invalid setup should be ignored. If no handler is set, then any setup error will result
     * in a critical error. This callback is not called on the main thread so any UI work would need
     * to switch context to the main thread.
     */
    override var onSetupErrorHandler: ((Throwable?) -> Boolean)? = null

    /**
     * A callback to invoke whenever a chain error is encountered. These occur whenever the
     * processor detects a missing or non-chain-sequential block (i.e. a reorg).
     */
    override var onChainErrorHandler: ((errorHeight: BlockHeight, rewindHeight: BlockHeight) -> Any)? = null

    //
    // Public API
    //

    /**
     * Convenience function for the latest height. Specifically, this value represents the last
     * height that the synchronizer has observed from the lightwalletd server. Instead of using
     * this, a wallet will more likely want to consume the flow of processor info using
     * [processorInfo].
     */
    override val latestHeight
        get() = processor.currentInfo.networkBlockHeight

    override val latestBirthdayHeight
        get() = processor.birthdayHeight

    override suspend fun prepare(): Synchronizer = apply {
        // Do nothing; this could likely be removed
    }

    /**
     * Starts this synchronizer within the given scope. For simplicity, attempting to start an
     * instance that has already been started will throw a [SynchronizerException.FalseStart]
     * exception. This reduces the complexity of managing resources that must be recycled. Instead,
     * each synchronizer is designed to have a long lifespan and should be started from an activity,
     * application or session.
     *
     * @param parentScope the scope to use for this synchronizer, typically something with a
     * lifecycle such as an Activity for single-activity apps or a logged in user session. This
     * scope is only used for launching this synchronizer's job as a child. If no scope is provided,
     * then this synchronizer and all of its coroutines will run until stop is called, which is not
     * recommended since it can leak resources. That type of behavior is more useful for tests.
     *
     * @return an instance of this class so that this function can be used fluidly.
     */
    override fun start(parentScope: CoroutineScope?): Synchronizer {
        if (isStarted) throw SynchronizerException.FalseStart
        // base this scope on the parent so that when the parent's job cancels, everything here
        // cancels as well also use a supervisor job so that one failure doesn't bring down the
        // whole synchronizer
        val supervisorJob = SupervisorJob(parentScope?.coroutineContext?.get(Job))
        CoroutineScope(supervisorJob + Dispatchers.Main).let { scope ->
            coroutineScope = scope
            scope.onReady()
        }
        return this
    }

    /**
     * Stop this synchronizer and all of its child jobs. Once a synchronizer has been stopped it
     * should not be restarted and attempting to do so will result in an error. Also, this function
     * will throw an exception if the synchronizer was never previously started.
     */
    override fun stop() {
        coroutineScope.launch {
            // log everything to help troubleshoot shutdowns that aren't graceful
            twig("Synchronizer::stop: STARTING")
            twig("Synchronizer::stop: processor.stop()")
            processor.stop()
            twig("Synchronizer::stop: coroutineScope.cancel()")
            coroutineScope.cancel()
            twig("Synchronizer::stop: _status.cancel()")
            _status.resetReplayCache()
            twig("Synchronizer::stop: COMPLETE")
        }
    }

    /**
     * Convenience function that exposes the underlying server information, like its name and
     * consensus branch id. Most wallets should already have a different source of truth for the
     * server(s) with which they operate.
     */
    override suspend fun getServerInfo(): Service.LightdInfo = processor.downloader.getServerInfo()

    override suspend fun getNearestRewindHeight(height: BlockHeight): BlockHeight =
        processor.getNearestRewindHeight(height)

    override suspend fun rewindToNearestHeight(height: BlockHeight, alsoClearBlockCache: Boolean) {
        processor.rewindToNearestHeight(height, alsoClearBlockCache)
    }

    override suspend fun quickRewind() {
        processor.quickRewind()
    }

    //
    // Storage APIs
    //

    // TODO [#682]: turn this section into the data access API. For now, just aggregate all the things that we want
    //  to do with the underlying data
    // TODO [#682]: https://github.com/zcash/zcash-android-wallet-sdk/issues/682

    suspend fun findBlockHash(height: BlockHeight): ByteArray? {
        return (storage as? PagedTransactionRepository)?.findBlockHash(height)
    }

    suspend fun findBlockHashAsHex(height: BlockHeight): String? {
        return findBlockHash(height)?.toHexReversed()
    }

    suspend fun getTransactionCount(): Int {
        return (storage as? PagedTransactionRepository)?.getTransactionCount() ?: 0
    }

    fun refreshTransactions() {
        storage.invalidate()
    }

    //
    // Private API
    //

    suspend fun refreshUtxos() {
        twig("refreshing utxos", -1)
        refreshUtxos(getTransparentAddress())
    }

    /**
     * Calculate the latest balance, based on the blocks that have been scanned and transmit this
     * information into the flow of [balances].
     */
    suspend fun refreshAllBalances() {
        refreshSaplingBalance()
        refreshTransparentBalance()
        // TODO [#682]: refresh orchard balance
        // TODO [#682]: https://github.com/zcash/zcash-android-wallet-sdk/issues/682
        twig("Warning: Orchard balance does not yet refresh. Only some of the plumbing is in place.")
    }

    suspend fun refreshSaplingBalance() {
        twig("refreshing sapling balance")
        _saplingBalances.value = processor.getBalanceInfo()
    }

    suspend fun refreshTransparentBalance() {
        twig("refreshing transparent balance")
        _transparentBalances.value = processor.getUtxoCacheBalance(getTransparentAddress())
    }

    suspend fun isValidAddress(address: String): Boolean {
        return !validateAddress(address).isNotValid
    }

    private fun CoroutineScope.onReady() = launch(CoroutineExceptionHandler(::onCriticalError)) {
        twig("Preparing to start...")
        prepare()

        twig("Synchronizer (${this@SdkSynchronizer}) Ready. Starting processor!")
        var lastScanTime = 0L
        processor.onProcessorErrorListener = ::onProcessorError
        processor.onSetupErrorListener = ::onSetupError
        processor.onChainErrorListener = ::onChainError
        processor.state.onEach {
            when (it) {
                is Scanned -> {
                    val now = System.currentTimeMillis()
                    // do a bit of housekeeping and then report synced status
                    onScanComplete(it.scannedRange, now - lastScanTime)
                    lastScanTime = now
                    SYNCED
                }
                is Stopped -> STOPPED
                is Disconnected -> DISCONNECTED
                is Downloading, Initialized -> DOWNLOADING
                is Validating -> VALIDATING
                is Scanning -> SCANNING
                is Enhancing -> ENHANCING
            }.let { synchronizerStatus ->
                //  ignore enhancing status for now
<<<<<<< HEAD
                // TODO: clean this up and handle enhancing gracefully
                if (synchronizerStatus != ENHANCING) _status.value = synchronizerStatus
=======
                // TODO [#682]: clean this up and handle enhancing gracefully
                // TODO [#682]: https://github.com/zcash/zcash-android-wallet-sdk/issues/682
                if (synchronizerStatus != ENHANCING) _status.send(synchronizerStatus)
>>>>>>> 345af7aa
            }
        }.launchIn(this)
        processor.start()
        twig("Synchronizer onReady complete. Processor start has exited!")
    }

    @Suppress("UNUSED_PARAMETER")
    private fun onCriticalError(unused: CoroutineContext?, error: Throwable) {
        twig("********")
        twig("********  ERROR: $error")
        twig(error)
        if (error.cause != null) twig("******** caused by ${error.cause}")
        if (error.cause?.cause != null) twig("******** caused by ${error.cause?.cause}")
        twig("********")

        if (onCriticalErrorHandler == null) {
            twig(
                "WARNING: a critical error occurred but no callback is registered to be notified " +
                    "of critical errors! THIS IS PROBABLY A MISTAKE. To respond to these " +
                    "errors (perhaps to update the UI or alert the user) set " +
                    "synchronizer.onCriticalErrorHandler to a non-null value."
            )
        }

        onCriticalErrorHandler?.invoke(error)
    }

    private fun onProcessorError(error: Throwable): Boolean {
        twig("ERROR while processing data: $error")
        if (onProcessorErrorHandler == null) {
            twig(
                "WARNING: falling back to the default behavior for processor errors. To add" +
                    " custom behavior, set synchronizer.onProcessorErrorHandler to" +
                    " a non-null value"
            )
            return true
        }
        return onProcessorErrorHandler?.invoke(error)?.also {
            twig(
                "processor error handler signaled that we should " +
                    "${if (it) "try again" else "abort"}!"
            )
        } == true
    }

    private fun onSetupError(error: Throwable): Boolean {
        if (onSetupErrorHandler == null) {
            twig(
                "WARNING: falling back to the default behavior for setup errors. To add custom" +
                    " behavior, set synchronizer.onSetupErrorHandler to a non-null value"
            )
            return false
        }
        return onSetupErrorHandler?.invoke(error) == true
    }

    private fun onChainError(errorHeight: BlockHeight, rewindHeight: BlockHeight) {
        twig("Chain error detected at height: $errorHeight. Rewinding to: $rewindHeight")
        if (onChainErrorHandler == null) {
            twig(
                "WARNING: a chain error occurred but no callback is registered to be notified of " +
                    "chain errors. To respond to these errors (perhaps to update the UI or alert the" +
                    " user) set synchronizer.onChainErrorHandler to a non-null value"
            )
        }
        onChainErrorHandler?.invoke(errorHeight, rewindHeight)
    }

    /**
     * @param elapsedMillis the amount of time that passed since the last scan
     */
    private suspend fun onScanComplete(scannedRange: ClosedRange<BlockHeight>?, elapsedMillis: Long) {
        // We don't need to update anything if there have been no blocks
        // refresh anyway if:
        // - if it's the first time we finished scanning
        // - if we check for blocks 5 times and find nothing was mined
        @Suppress("MagicNumber")
        val shouldRefresh = !scannedRange.isEmpty() || elapsedMillis > (ZcashSdk.POLL_INTERVAL * 5)
        val reason = if (scannedRange.isEmpty()) "it's been a while" else "new blocks were scanned"

        // TRICKY:
        // Keep an eye on this section because there is a potential for concurrent DB
        // modification. A change in transactions means a change in balance. Calculating the
        // balance requires touching transactions. If both are done in separate threads, the
        // database can have issues. On Android, this would manifest as a false positive for a
        // "malformed database" exception when the database is not actually corrupt but rather
        // locked (i.e. it's a bad error message).
        // The balance refresh is done first because it is coroutine-based and will fully
        // complete by the time the function returns.
        // Ultimately, refreshing the transactions just invalidates views of data that
        // already exists and it completes on another thread so it should come after the
        // balance refresh is complete.
        if (shouldRefresh) {
            twigTask("Triggering utxo refresh since $reason!", -1) {
                refreshUtxos()
            }
            twigTask("Triggering balance refresh since $reason!", -1) {
                refreshAllBalances()
            }
            twigTask("Triggering pending transaction refresh since $reason!", -1) {
                refreshPendingTransactions()
            }
            twigTask("Triggering transaction refresh since $reason!") {
                refreshTransactions()
            }
        }
    }

    @Suppress("LongMethod", "ComplexMethod")
    private suspend fun refreshPendingTransactions() {
        twig("[cleanup] beginning to refresh and clean up pending transactions")
        // TODO [#682]: this would be the place to clear out any stale pending transactions. Remove filter logic and
        //  then delete any pending transaction with sufficient confirmations (all in one db transaction).
        // TODO [#682]: https://github.com/zcash/zcash-android-wallet-sdk/issues/682
        val allPendingTxs = txManager.getAll().first()
        val lastScannedHeight = storage.lastScannedHeight()

        allPendingTxs.filter { it.isSubmitSuccess() && !it.isMined() }
            .forEach { pendingTx ->
                twig("checking for updates on pendingTx id: ${pendingTx.id}")
                pendingTx.rawTransactionId?.let { rawId ->
                    storage.findMinedHeight(rawId)?.let { minedHeight ->
                        twig(
                            "found matching transaction for pending transaction with id" +
                                " ${pendingTx.id} mined at height $minedHeight!"
                        )
                        txManager.applyMinedHeight(pendingTx, minedHeight)
                    }
                }
            }

        twig("[cleanup] beginning to cleanup cancelled transactions", -1)
        var hasCleaned = false
        // Experimental: cleanup cancelled transactions
        allPendingTxs.filter { it.isCancelled() && it.hasRawTransactionId() }.let { cancellable ->
            cancellable.forEachIndexed { index, pendingTx ->
                twig(
                    "[cleanup] FOUND (${index + 1} of ${cancellable.size})" +
                        " CANCELLED pendingTxId: ${pendingTx.id}"
                )
                hasCleaned = hasCleaned || cleanupCancelledTx(pendingTx)
            }
        }

        // Experimental: cleanup failed transactions
        allPendingTxs.filter { it.isSubmitted() && it.isFailedSubmit() && !it.isMarkedForDeletion() }
            .let { failed ->
                failed.forEachIndexed { index, pendingTx ->
                    twig(
                        "[cleanup] FOUND (${index + 1} of ${failed.size})" +
                            " FAILED pendingTxId: ${pendingTx.id}"
                    )
                    cleanupCancelledTx(pendingTx)
                }
            }

        twig("[cleanup] beginning to cleanup expired transactions", -1)
        // Experimental: cleanup expired transactions
        // note: don't delete the pendingTx until the related data has been scrubbed, or else you
        // lose the thing that identifies the other data as invalid
        // so we first mark the data for deletion, during the previous "cleanup" step, by removing
        // the thing that we're trying to preserve to signal we no longer need it
        // sometimes apps crash or things go wrong and we get an orphaned pendingTx that we'll poll
        // forever, so maybe just get rid of all of them after a long while
        allPendingTxs.filter {
            (
                it.isExpired(
                    lastScannedHeight,
                    network.saplingActivationHeight
                ) && it.isMarkedForDeletion()
                ) ||
                it.isLongExpired(
                    lastScannedHeight,
                    network.saplingActivationHeight
                ) || it.isSafeToDiscard()
        }
            .forEach {
                val result = txManager.abort(it)
                twig(
                    "[cleanup] FOUND EXPIRED pendingTX (lastScanHeight: $lastScannedHeight " +
                        " expiryHeight: ${it.expiryHeight}): and ${it.id} " +
                        "${if (result > 0) "successfully removed" else "failed to remove"} it"
                )
            }

        twig("[cleanup] deleting expired transactions from storage", -1)
        val expiredCount = storage.deleteExpired(lastScannedHeight)
        if (expiredCount > 0) {
            twig("[cleanup] deleted $expiredCount expired transaction(s)!")
        }
        hasCleaned = hasCleaned || (expiredCount > 0)

        if (hasCleaned) {
            refreshAllBalances()
        }
        twig("[cleanup] done refreshing and cleaning up pending transactions", -1)
    }

    private suspend fun cleanupCancelledTx(pendingTx: PendingTransaction): Boolean {
        return if (storage.cleanupCancelledTx(pendingTx.rawTransactionId!!)) {
            txManager.markForDeletion(pendingTx.id)
            true
        } else {
            twig("[cleanup] no matching tx was cleaned so the pendingTx will not be marked for deletion")
            false
        }
    }

    //
    // Send / Receive
    //

    override suspend fun cancelSpend(pendingId: Long) = txManager.cancel(pendingId)

    override suspend fun getAddress(accountId: Int): String = getShieldedAddress(accountId)

    override suspend fun getShieldedAddress(accountId: Int): String =
        processor.getShieldedAddress(accountId)

    override suspend fun getTransparentAddress(accountId: Int): String =
        processor.getTransparentAddress(accountId)

    override fun sendToAddress(
        spendingKey: String,
        amount: Zatoshi,
        toAddress: String,
        memo: String,
        fromAccountIndex: Int
    ): Flow<PendingTransaction> = flow {
        twig("Initializing pending transaction")
        // Emit the placeholder transaction, then switch to monitoring the database
        txManager.initSpend(amount, toAddress, memo, fromAccountIndex).let { placeHolderTx ->
            emit(placeHolderTx)
            txManager.encode(spendingKey, placeHolderTx).let { encodedTx ->
                // only submit if it wasn't cancelled. Otherwise cleanup, immediately for best UX.
                if (encodedTx.isCancelled()) {
                    twig("[cleanup] this tx has been cancelled so we will cleanup instead of submitting")
                    if (cleanupCancelledTx(encodedTx)) {
                        refreshAllBalances()
                    }
                } else {
                    txManager.submit(encodedTx)
                }
            }
        }
    }.flatMapLatest {
        // switch this flow over to monitoring the database for transactions
        // so we emit the placeholder TX above, then watch the database for all further updates
        twig("Monitoring pending transaction (id: ${it.id}) for updates...")
        txManager.monitorById(it.id)
    }.distinctUntilChanged()

    override fun shieldFunds(
        spendingKey: String,
        transparentSecretKey: String,
        memo: String
    ): Flow<PendingTransaction> = flow {
        twig("Initializing shielding transaction")
        val tAddr =
            DerivationTool.deriveTransparentAddressFromPrivateKey(transparentSecretKey, network)
        val tBalance = processor.getUtxoCacheBalance(tAddr)
        val zAddr = getAddress(0)

        // Emit the placeholder transaction, then switch to monitoring the database
        txManager.initSpend(tBalance.available, zAddr, memo, 0).let { placeHolderTx ->
            emit(placeHolderTx)
            txManager.encode(spendingKey, transparentSecretKey, placeHolderTx).let { encodedTx ->
                // only submit if it wasn't cancelled. Otherwise cleanup, immediately for best UX.
                if (encodedTx.isCancelled()) {
                    twig("[cleanup] this shielding tx has been cancelled so we will cleanup instead of submitting")
                    if (cleanupCancelledTx(encodedTx)) {
                        refreshAllBalances()
                    }
                } else {
                    txManager.submit(encodedTx)
                }
            }
        }
    }.flatMapLatest {
        twig("Monitoring shielding transaction (id: ${it.id}) for updates...")
        txManager.monitorById(it.id)
    }.distinctUntilChanged()

    override suspend fun refreshUtxos(tAddr: String, since: BlockHeight): Int? {
        return processor.refreshUtxos(tAddr, since)
    }

    override suspend fun getTransparentBalance(tAddr: String): WalletBalance {
        return processor.getUtxoCacheBalance(tAddr)
    }

    override suspend fun isValidShieldedAddr(address: String) =
        txManager.isValidShieldedAddress(address)

    override suspend fun isValidTransparentAddr(address: String) =
        txManager.isValidTransparentAddress(address)

    override suspend fun validateAddress(address: String): AddressType {
        @Suppress("TooGenericExceptionCaught")
        return try {
            if (isValidShieldedAddr(address)) {
                Shielded
            } else {
                Transparent
            }
        } catch (zError: Throwable) {
            val message = zError.message
            try {
                if (isValidTransparentAddr(address)) {
                    Transparent
                } else {
                    Shielded
                }
            } catch (tError: Throwable) {
                val reason = if (message != tError.message) {
                    "$message and ${tError.message}"
                } else {
                    message ?: "Invalid"
                }
                AddressType.Invalid(reason)
            }
        }
    }

    override suspend fun validateConsensusBranch(): ConsensusMatchType {
        val serverBranchId = tryNull { processor.downloader.getServerInfo().consensusBranchId }
        val sdkBranchId = tryNull {
            (txManager as PersistentTransactionManager).encoder.getConsensusBranchId()
        }
        return ConsensusMatchType(
            sdkBranchId?.let { ConsensusBranchId.fromId(it) },
            serverBranchId?.let { ConsensusBranchId.fromHex(it) }
        )
    }

    interface Erasable {
        /**
         * Erase content related to this SDK.
         *
         * @param appContext the application context.
         * @param network the network corresponding to the data being erased. Data is segmented by
         * network in order to prevent contamination.
         * @param alias identifier for SDK content. It is possible for multiple synchronizers to
         * exist with different aliases.
         *
         * @return true when content was found for the given alias. False otherwise.
         */
        suspend fun erase(
            appContext: Context,
            network: ZcashNetwork,
            alias: String = ZcashSdk.DEFAULT_ALIAS
        ): Boolean
    }
}

/**
 * Provides a way of constructing a synchronizer where dependencies are injected in.
 *
 * See the helper methods for generating default values.
 */
object DefaultSynchronizerFactory {

    fun new(
        repository: TransactionRepository,
        txManager: OutboundTransactionManager,
        processor: CompactBlockProcessor
    ): Synchronizer {
        // call the actual constructor now that all dependencies have been injected
        // alternatively, this entire object graph can be supplied by Dagger
        // This builder just makes that easier.
        return SdkSynchronizer(
            repository,
            txManager,
            processor
        )
    }

    // TODO [#242]: Don't hard code page size.  It is a workaround for Uncaught Exception:
    //  android.view.ViewRootImpl$CalledFromWrongThreadException: Only the original thread that created a view hierarchy
    //  can touch its views. and is probably related to FlowPagedList
    // TODO [#242]: https://github.com/zcash/zcash-android-wallet-sdk/issues/242
    private const val DEFAULT_PAGE_SIZE = 1000
    suspend fun defaultTransactionRepository(initializer: Initializer): TransactionRepository =
        PagedTransactionRepository.new(
            initializer.context,
            initializer.network,
            DEFAULT_PAGE_SIZE,
            initializer.rustBackend,
            initializer.checkpoint,
            initializer.viewingKeys,
            initializer.overwriteVks
        )

    fun defaultBlockStore(initializer: Initializer): CompactBlockStore =
        CompactBlockDbStore.new(
            initializer.context,
            initializer.network,
            initializer.rustBackend.cacheDbFile
        )

    fun defaultService(initializer: Initializer): LightWalletService =
        LightWalletGrpcService.new(initializer.context, initializer.lightWalletEndpoint)

    fun defaultEncoder(
        initializer: Initializer,
        repository: TransactionRepository
    ): TransactionEncoder = WalletTransactionEncoder(initializer.rustBackend, repository)

    fun defaultDownloader(
        service: LightWalletService,
        blockStore: CompactBlockStore
    ): CompactBlockDownloader = CompactBlockDownloader(service, blockStore)

    suspend fun defaultTxManager(
        initializer: Initializer,
        encoder: TransactionEncoder,
        service: LightWalletService
    ): OutboundTransactionManager {
        val databaseFile = DatabaseCoordinator.getInstance(initializer.context).pendingTransactionsDbFile(
            initializer.network,
            initializer.alias
        )

        return PersistentTransactionManager(
            initializer.context,
            encoder,
            service,
            databaseFile
        )
    }

    fun defaultProcessor(
        initializer: Initializer,
        downloader: CompactBlockDownloader,
        repository: TransactionRepository
    ): CompactBlockProcessor = CompactBlockProcessor(
        downloader,
        repository,
        initializer.rustBackend,
        initializer.rustBackend.birthdayHeight
    )
}<|MERGE_RESOLUTION|>--- conflicted
+++ resolved
@@ -402,14 +402,9 @@
                 is Enhancing -> ENHANCING
             }.let { synchronizerStatus ->
                 //  ignore enhancing status for now
-<<<<<<< HEAD
-                // TODO: clean this up and handle enhancing gracefully
-                if (synchronizerStatus != ENHANCING) _status.value = synchronizerStatus
-=======
                 // TODO [#682]: clean this up and handle enhancing gracefully
                 // TODO [#682]: https://github.com/zcash/zcash-android-wallet-sdk/issues/682
-                if (synchronizerStatus != ENHANCING) _status.send(synchronizerStatus)
->>>>>>> 345af7aa
+                if (synchronizerStatus != ENHANCING) _status.value = synchronizerStatus
             }
         }.launchIn(this)
         processor.start()
