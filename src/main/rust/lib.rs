#[macro_use]
extern crate log;

use android_logger::Config;
use base58::ToBase58;
use failure::format_err;
use hdwallet::{ExtendedPrivKey, KeyIndex};
use jni::{
    JNIEnv,
    objects::{JClass, JString},
    sys::{jboolean, jbyteArray, jint, jlong, JNI_FALSE, JNI_TRUE, jobjectArray, jstring},
};
use log::Level;
<<<<<<< HEAD
use std::convert::{TryFrom, TryInto};
use std::panic;
use std::path::Path;
use std::ptr;
use zcash_client_backend::{
    address::RecipientAddress,
    data_api::{
        chain::{scan_cached_blocks, validate_chain},
        error::Error,
        wallet::{create_spend_to_address, decrypt_and_store_transaction},
        WalletRead, WalletWrite,
    },
=======
use protobuf::{Message, parse_from_bytes};
use secp256k1::{PublicKey, Secp256k1};
use sha2::{Digest, Sha256};
use zcash_client_backend::{
    address::RecipientAddress,
>>>>>>> 794a9f99
    encoding::{
        decode_extended_full_viewing_key, decode_extended_spending_key,
        encode_extended_full_viewing_key, encode_extended_spending_key, encode_payment_address,
    },
    keys::spending_key,
    wallet::{AccountId, OvkPolicy},
};
use zcash_client_sqlite::{
<<<<<<< HEAD
    wallet::init::{init_accounts_table, init_blocks_table, init_data_database},
    BlockDB, NoteId, WalletDB,
};
use zcash_primitives::{
    block::BlockHash,
    consensus::{BlockHeight, BranchId, Parameters},
    legacy::TransparentAddress,
=======
    chain::{rewind_to_height, validate_combined_chain},
    error::ErrorKind,
    init::{init_accounts_table, init_blocks_table, init_data_database},
    query::{
        get_address, get_balance, get_received_memo_as_utf8, get_sent_memo_as_utf8,
        get_verified_balance,
    },
    scan::{decrypt_and_store_transaction, scan_cached_blocks},
    transact::{create_to_address, OvkPolicy},
};
use zcash_primitives::{
    block::BlockHash,
    consensus::{BlockHeight, BranchId},
>>>>>>> 794a9f99
    note_encryption::Memo,
    transaction::{components::Amount, Transaction},
    zip32::ExtendedFullViewingKey,
};
#[cfg(feature = "mainnet")]
<<<<<<< HEAD
use zcash_primitives::consensus::{MainNetwork, MAIN_NETWORK};

#[cfg(not(feature = "mainnet"))]
use zcash_primitives::consensus::{TestNetwork, TEST_NETWORK};
=======
use zcash_primitives::consensus::MainNetwork as Network;
#[cfg(not(feature = "mainnet"))]
use zcash_primitives::consensus::TestNetwork as Network;
#[cfg(feature = "mainnet")]
use zcash_primitives::constants::mainnet::{
    COIN_TYPE, HRP_SAPLING_EXTENDED_FULL_VIEWING_KEY, HRP_SAPLING_EXTENDED_SPENDING_KEY,
    HRP_SAPLING_PAYMENT_ADDRESS,
};
#[cfg(feature = "mainnet")]
use zcash_primitives::constants::mainnet::B58_PUBKEY_ADDRESS_PREFIX;
#[cfg(not(feature = "mainnet"))]
use zcash_primitives::constants::testnet::{
    COIN_TYPE, HRP_SAPLING_EXTENDED_FULL_VIEWING_KEY, HRP_SAPLING_EXTENDED_SPENDING_KEY,
    HRP_SAPLING_PAYMENT_ADDRESS,
};
#[cfg(not(feature = "mainnet"))]
use zcash_primitives::constants::testnet::B58_PUBKEY_ADDRESS_PREFIX;
use zcash_primitives::legacy::TransparentAddress;
use zcash_proofs::prover::LocalTxProver;
>>>>>>> 794a9f99

use local_rpc_types::{TransactionDataList, TransparentTransaction, TransparentTransactionList};
<<<<<<< HEAD
use protobuf::{parse_from_bytes, Message};
use sha2::{Digest, Sha256};

use hdwallet::{ExtendedPrivKey, KeyIndex};
use secp256k1::{PublicKey, Secp256k1};
=======
use std::convert::TryFrom;
use std::convert::TryInto;
use std::panic;
use std::path::Path;
use std::ptr;

use crate::utils::exception::unwrap_exc_or;
>>>>>>> 794a9f99

mod utils;

// /////////////////////////////////////////////////////////////////////////////////////////////////
// Temporary Imports
mod local_rpc_types;
// use crate::extended_key::{key_index::KeyIndex, ExtendedPrivKey, ExtendedPubKey, KeySeed};
// /////////////////////////////////////////////////////////////////////////////////////////////////

#[cfg(debug_assertions)]
fn print_debug_state() {
    debug!("WARNING! Debugging enabled! This will likely slow things down 10X!");
}

#[cfg(not(debug_assertions))]
fn print_debug_state() {
    debug!("Release enabled (congrats, this is NOT a debug build).");
}

#[cfg(feature = "mainnet")]
pub const NETWORK: MainNetwork = MAIN_NETWORK;

#[cfg(not(feature = "mainnet"))]
pub const NETWORK: TestNetwork = TEST_NETWORK;

fn wallet_db(env: &JNIEnv<'_>, db_data: JString<'_>) -> Result<WalletDB, failure::Error> {
    WalletDB::for_path(utils::java_string_to_rust(&env, db_data))
        .map_err(|e| format_err!("Error opening wallet database connection: {}", e))
}

fn block_db(env: &JNIEnv<'_>, db_data: JString<'_>) -> Result<BlockDB, failure::Error> {
    BlockDB::for_path(utils::java_string_to_rust(&env, db_data))
        .map_err(|e| format_err!("Error opening block source database connection: {}", e))
}

#[no_mangle]
pub unsafe extern "C" fn Java_cash_z_ecc_android_sdk_jni_RustBackend_initLogs(
    _env: JNIEnv<'_>,
    _: JClass<'_>,
) {
    android_logger::init_once(
        Config::default()
            .with_min_level(Level::Debug)
            .with_tag("cash.z.rust.logs"),
    );

    log_panics::init();

    debug!("logs have been initialized successfully");
    print_debug_state()
}

#[no_mangle]
pub unsafe extern "C" fn Java_cash_z_ecc_android_sdk_jni_RustBackend_initDataDb(
    env: JNIEnv<'_>,
    _: JClass<'_>,
    db_data: JString<'_>,
) -> jboolean {
    let res = panic::catch_unwind(|| {
        let db_path = utils::java_string_to_rust(&env, db_data);
        WalletDB::for_path(db_path)
            .and_then(|db| init_data_database(&db))
            .map(|()| JNI_TRUE)
            .map_err(|e| format_err!("Error while initializing data DB: {}", e))
    });
    unwrap_exc_or(&env, res, JNI_FALSE)
}

#[no_mangle]
pub unsafe extern "C" fn Java_cash_z_ecc_android_sdk_jni_RustBackend_initAccountsTable(
    env: JNIEnv<'_>,
    _: JClass<'_>,
    db_data: JString<'_>,
    seed: jbyteArray,
    accounts: jint,
) -> jobjectArray {
    let res = panic::catch_unwind(|| {
        let db_data = wallet_db(&env, db_data)?;
        let seed = env.convert_byte_array(seed).unwrap();
        let accounts = if accounts >= 0 {
            accounts as u32
        } else {
            return Err(format_err!("accounts argument must be positive"));
        };

        let extsks: Vec<_> = (0..accounts)
            .map(|account| spending_key(&seed, NETWORK.coin_type(), account))
            .collect();
        let extfvks: Vec<_> = extsks.iter().map(ExtendedFullViewingKey::from).collect();

<<<<<<< HEAD
        init_accounts_table(&db_data, &NETWORK, &extfvks)
            .map(|_| {
=======
        match init_accounts_table(&db_data, &Network, &extfvks) {
            Ok(()) => {
>>>>>>> 794a9f99
                // Return the ExtendedSpendingKeys for the created accounts
                utils::rust_vec_to_java(
                    &env,
                    extsks,
                    "java/lang/String",
                    |env, extsk| {
                        env.new_string(encode_extended_spending_key(
                            NETWORK.hrp_sapling_extended_spending_key(),
                            &extsk,
                        ))
                    },
                    |env| env.new_string(""),
                )
            })
            .map_err(|e| format_err!("Error while initializing accounts: {}", e))
    });

    unwrap_exc_or(&env, res, ptr::null_mut())
}

#[no_mangle]
pub unsafe extern "C" fn Java_cash_z_ecc_android_sdk_jni_RustBackend_initAccountsTableWithKeys(
    env: JNIEnv<'_>,
    _: JClass<'_>,
    db_data: JString<'_>,
    extfvks_arr: jobjectArray,
) -> jboolean {
    let res = panic::catch_unwind(|| {
        let db_data = wallet_db(&env, db_data)?;
        // TODO: avoid all this unwrapping and also surface errors, better
        let count = env.get_array_length(extfvks_arr).unwrap();
        let extfvks = (0..count)
            .map(|i| env.get_object_array_element(extfvks_arr, i))
            .map(|jstr| utils::java_string_to_rust(&env, jstr.unwrap().into()))
            .map(|vkstr| {
                decode_extended_full_viewing_key(
                    NETWORK.hrp_sapling_extended_full_viewing_key(),
                    &vkstr,
                )
                .unwrap()
                .unwrap()
            })
            .collect::<Vec<_>>();

<<<<<<< HEAD
        match init_accounts_table(&db_data, &NETWORK, &extfvks) {
=======
        match init_accounts_table(&db_data, &Network, &extfvks) {
>>>>>>> 794a9f99
            Ok(()) => Ok(JNI_TRUE),
            Err(e) => Err(format_err!("Error while initializing accounts: {}", e)),
        }
    });
    unwrap_exc_or(&env, res, JNI_FALSE)
}

#[no_mangle]
pub unsafe extern "C" fn Java_cash_z_ecc_android_sdk_tool_DerivationTool_deriveExtendedSpendingKeys(
    env: JNIEnv<'_>,
    _: JClass<'_>,
    seed: jbyteArray,
    accounts: jint,
) -> jobjectArray {
    let res = panic::catch_unwind(|| {
        let seed = env.convert_byte_array(seed).unwrap();
        let accounts = if accounts > 0 {
            accounts as u32
        } else {
            return Err(format_err!("accounts argument must be greater than zero"));
        };

        let extsks: Vec<_> = (0..accounts)
            .map(|account| spending_key(&seed, NETWORK.coin_type(), account))
            .collect();

        Ok(utils::rust_vec_to_java(
            &env,
            extsks,
            "java/lang/String",
            |env, extsk| {
                env.new_string(encode_extended_spending_key(
                    NETWORK.hrp_sapling_extended_spending_key(),
                    &extsk,
                ))
            },
            |env| env.new_string(""),
        ))
    });
    unwrap_exc_or(&env, res, ptr::null_mut())
}

#[no_mangle]
pub unsafe extern "C" fn Java_cash_z_ecc_android_sdk_tool_DerivationTool_deriveExtendedFullViewingKeys(
    env: JNIEnv<'_>,
    _: JClass<'_>,
    seed: jbyteArray,
    accounts: jint,
) -> jobjectArray {
    let res = panic::catch_unwind(|| {
        let seed = env.convert_byte_array(seed).unwrap();
        let accounts = if accounts > 0 {
            accounts as u32
        } else {
            return Err(format_err!("accounts argument must be greater than zero"));
        };

        let extfvks: Vec<_> = (0..accounts)
            .map(|account| {
                ExtendedFullViewingKey::from(&spending_key(&seed, NETWORK.coin_type(), account))
            })
            .collect();

        Ok(utils::rust_vec_to_java(
            &env,
            extfvks,
            "java/lang/String",
            |env, extfvk| {
                env.new_string(encode_extended_full_viewing_key(
                    NETWORK.hrp_sapling_extended_full_viewing_key(),
                    &extfvk,
                ))
            },
            |env| env.new_string(""),
        ))
    });
    unwrap_exc_or(&env, res, ptr::null_mut())
}

#[no_mangle]
pub unsafe extern "C" fn Java_cash_z_ecc_android_sdk_tool_DerivationTool_deriveShieldedAddressFromSeed(
    env: JNIEnv<'_>,
    _: JClass<'_>,
    seed: jbyteArray,
    account_index: jint,
) -> jstring {
    let res = panic::catch_unwind(|| {
        let seed = env.convert_byte_array(seed).unwrap();
        let account_index = if account_index >= 0 {
            account_index as u32
        } else {
            return Err(format_err!("accountIndex argument must be positive"));
        };

        let address = spending_key(&seed, NETWORK.coin_type(), account_index)
            .default_address()
            .unwrap()
            .1;
        let address_str = encode_payment_address(NETWORK.hrp_sapling_payment_address(), &address);
        let output = env
            .new_string(address_str)
            .expect("Couldn't create Java string!");
        Ok(output.into_inner())
    });
    unwrap_exc_or(&env, res, ptr::null_mut())
}

#[no_mangle]
pub unsafe extern "C" fn Java_cash_z_ecc_android_sdk_tool_DerivationTool_deriveShieldedAddressFromViewingKey(
    env: JNIEnv<'_>,
    _: JClass<'_>,
    extfvk_string: JString<'_>,
) -> jstring {
    let res = panic::catch_unwind(|| {
        let extfvk_string = utils::java_string_to_rust(&env, extfvk_string);
        let extfvk = match decode_extended_full_viewing_key(
            NETWORK.hrp_sapling_extended_full_viewing_key(),
            &extfvk_string,
        ) {
            Ok(Some(extfvk)) => extfvk,
            Ok(None) => {
                return Err(format_err!("Failed to parse viewing key string in order to derive the address. Deriving a viewing key from the string returned no results. Encoding was valid but type was incorrect."));
            }
            Err(e) => {
                return Err(format_err!(
                    "Error while deriving viewing key from string input: {}",
                    e
                ));
            }
        };

        let address = extfvk.default_address().unwrap().1;
        let address_str = encode_payment_address(NETWORK.hrp_sapling_payment_address(), &address);
        let output = env
            .new_string(address_str)
            .expect("Couldn't create Java string!");
        Ok(output.into_inner())
    });
    unwrap_exc_or(&env, res, ptr::null_mut())
}

#[no_mangle]
pub unsafe extern "C" fn Java_cash_z_ecc_android_sdk_tool_DerivationTool_deriveExtendedFullViewingKey(
    env: JNIEnv<'_>,
    _: JClass<'_>,
    extsk_string: JString<'_>,
) -> jobjectArray {
    let res = panic::catch_unwind(|| {
        let extsk_string = utils::java_string_to_rust(&env, extsk_string);
        let extfvk = match decode_extended_spending_key(
            NETWORK.hrp_sapling_extended_spending_key(),
            &extsk_string,
        ) {
            Ok(Some(extsk)) => ExtendedFullViewingKey::from(&extsk),
            Ok(None) => {
                return Err(format_err!("Deriving viewing key from spending key returned no results. Encoding was valid but type was incorrect."));
            }
            Err(e) => {
                return Err(format_err!(
                    "Error while deriving viewing key from spending key: {}",
                    e
                ));
            }
        };

        let output = env
            .new_string(encode_extended_full_viewing_key(
                NETWORK.hrp_sapling_extended_full_viewing_key(),
                &extfvk,
            ))
            .expect("Couldn't create Java string!");

        Ok(output.into_inner())
    });
    unwrap_exc_or(&env, res, ptr::null_mut())
}

#[no_mangle]
pub unsafe extern "C" fn Java_cash_z_ecc_android_sdk_jni_RustBackend_initBlocksTable(
    env: JNIEnv<'_>,
    _: JClass<'_>,
    db_data: JString<'_>,
    height: jint,
    hash_string: JString<'_>,
    time: jlong,
    sapling_tree_string: JString<'_>,
) -> jboolean {
    let res = panic::catch_unwind(|| {
        let db_data = wallet_db(&env, db_data)?;
        let hash = {
            let mut hash = hex::decode(utils::java_string_to_rust(&env, hash_string)).unwrap();
            hash.reverse();
            BlockHash::from_slice(&hash)
        };
        let time = if time >= 0 && time <= jlong::from(u32::max_value()) {
            time as u32
        } else {
            return Err(format_err!("time argument must fit in a u32"));
        };
        let sapling_tree =
            hex::decode(utils::java_string_to_rust(&env, sapling_tree_string)).unwrap();

        debug!("initializing blocks table with height {}", height);
        match init_blocks_table(&db_data, height.try_into()?, hash, time, &sapling_tree) {
            Ok(()) => Ok(JNI_TRUE),
            Err(e) => Err(format_err!("Error while initializing blocks table: {}", e)),
        }
    });
    unwrap_exc_or(&env, res, JNI_FALSE)
}

#[no_mangle]
pub unsafe extern "C" fn Java_cash_z_ecc_android_sdk_jni_RustBackend_getAddress(
    env: JNIEnv<'_>,
    _: JClass<'_>,
    db_data: JString<'_>,
    account: jint,
) -> jstring {
    let res = panic::catch_unwind(|| {
        let db_data = wallet_db(&env, db_data)?;
        let account = AccountId(account.try_into()?);

        match (&db_data).get_address(&NETWORK, account) {
            Ok(Some(addr)) => {
                let addr_str = encode_payment_address(NETWORK.hrp_sapling_payment_address(), &addr);
                let output = env
                    .new_string(addr_str)
                    .expect("Couldn't create Java string!");
                Ok(output.into_inner())
            }
            Ok(None) => Err(format_err!(
                "No payment address was available for account {:?}",
                account
            )),
            Err(e) => Err(format_err!("Error while fetching address: {}", e)),
        }
    });

    unwrap_exc_or(&env, res, ptr::null_mut())
}

#[no_mangle]
pub unsafe extern "C" fn Java_cash_z_ecc_android_sdk_jni_RustBackend_isValidShieldedAddress(
    env: JNIEnv<'_>,
    _: JClass<'_>,
    addr: JString<'_>,
) -> jboolean {
    let res = panic::catch_unwind(|| {
        let addr = utils::java_string_to_rust(&env, addr);

<<<<<<< HEAD
        match RecipientAddress::decode(&NETWORK, &addr) {
=======
        match RecipientAddress::decode(&Network, &addr) {
>>>>>>> 794a9f99
            Some(addr) => match addr {
                RecipientAddress::Shielded(_) => Ok(JNI_TRUE),
                RecipientAddress::Transparent(_) => Ok(JNI_FALSE),
            },
            None => Err(format_err!("Address is for the wrong network")),
        }
    });
    unwrap_exc_or(&env, res, JNI_FALSE)
}

#[no_mangle]
pub unsafe extern "C" fn Java_cash_z_ecc_android_sdk_jni_RustBackend_isValidTransparentAddress(
    env: JNIEnv<'_>,
    _: JClass<'_>,
    addr: JString<'_>,
) -> jboolean {
    let res = panic::catch_unwind(|| {
        let addr = utils::java_string_to_rust(&env, addr);

<<<<<<< HEAD
        match RecipientAddress::decode(&NETWORK, &addr) {
=======
        match RecipientAddress::decode(&Network, &addr) {
>>>>>>> 794a9f99
            Some(addr) => match addr {
                RecipientAddress::Shielded(_) => Ok(JNI_FALSE),
                RecipientAddress::Transparent(_) => Ok(JNI_TRUE),
            },
            None => Err(format_err!("Address is for the wrong network")),
        }
    });
    unwrap_exc_or(&env, res, JNI_FALSE)
}

#[no_mangle]
pub unsafe extern "C" fn Java_cash_z_ecc_android_sdk_jni_RustBackend_getBalance(
    env: JNIEnv<'_>,
    _: JClass<'_>,
    db_data: JString<'_>,
    account: jint,
) -> jlong {
    let res = panic::catch_unwind(|| {
        let db_data = wallet_db(&env, db_data)?;
        let account = AccountId(account.try_into()?);

        match (&db_data).get_balance(account) {
            Ok(balance) => Ok(balance.into()),
            Err(e) => Err(format_err!("Error while fetching balance: {}", e)),
        }
    });
    unwrap_exc_or(&env, res, -1)
}

#[no_mangle]
pub unsafe extern "C" fn Java_cash_z_ecc_android_sdk_jni_RustBackend_getVerifiedBalance(
    env: JNIEnv<'_>,
    _: JClass<'_>,
    db_data: JString<'_>,
    account: jint,
) -> jlong {
    let res = panic::catch_unwind(|| {
        let db_data = wallet_db(&env, db_data)?;
        let account = AccountId(account.try_into()?);

        (&db_data)
            .get_target_and_anchor_heights()
            .map_err(|e| format_err!("Error while fetching anchor height: {}", e))
            .and_then(|opt_anchor| {
                opt_anchor
                    .map(|(_, a)| a)
                    .ok_or(format_err!("Anchor height not available; scan required."))
            })
            .and_then(|anchor| {
                (&db_data)
                    .get_verified_balance(account, anchor)
                    .map_err(|e| format_err!("Error while fetching verified balance: {}", e))
            })
            .map(|amount| amount.into())
    });

    unwrap_exc_or(&env, res, -1)
}

#[no_mangle]
pub unsafe extern "C" fn Java_cash_z_ecc_android_sdk_jni_RustBackend_getReceivedMemoAsUtf8(
    env: JNIEnv<'_>,
    _: JClass<'_>,
    db_data: JString<'_>,
    id_note: jlong,
) -> jstring {
    let res = panic::catch_unwind(|| {
        let db_data = wallet_db(&env, db_data)?;

        let memo = match (&db_data).get_received_memo_as_utf8(NoteId(id_note)) {
            Ok(memo) => memo.unwrap_or_default(),
            Err(e) => return Err(format_err!("Error while fetching memo: {}", e)),
        };

        let output = env.new_string(memo).expect("Couldn't create Java string!");
        Ok(output.into_inner())
    });
    unwrap_exc_or(&env, res, ptr::null_mut())
}

#[no_mangle]
pub unsafe extern "C" fn Java_cash_z_ecc_android_sdk_jni_RustBackend_getSentMemoAsUtf8(
    env: JNIEnv<'_>,
    _: JClass<'_>,
    db_data: JString<'_>,
    id_note: jlong,
) -> jstring {
    let res = panic::catch_unwind(|| {
        let db_data = wallet_db(&env, db_data)?;

        let memo = (&db_data)
            .get_sent_memo_as_utf8(NoteId(id_note))
            .map(|memo| memo.unwrap_or_default())
            .map_err(|e| format_err!("Error while fetching memo: {}", e))?;

        let output = env.new_string(memo).expect("Couldn't create Java string!");
        Ok(output.into_inner())
    });

    unwrap_exc_or(&env, res, ptr::null_mut())
}

#[no_mangle]
pub unsafe extern "C" fn Java_cash_z_ecc_android_sdk_jni_RustBackend_validateCombinedChain(
    env: JNIEnv<'_>,
    _: JClass<'_>,
    db_cache: JString<'_>,
    db_data: JString<'_>,
) -> jint {
    let res = panic::catch_unwind(|| {
        let block_db = block_db(&env, db_cache)?;
        let db_data = wallet_db(&env, db_data)?;

        let validate_from = (&db_data)
            .get_max_height_hash()
            .map_err(|e| format_err!("Error while validating chain: {}", e))?;

<<<<<<< HEAD
        let val_res = validate_chain(&NETWORK, &block_db, validate_from);

        if let Err(e) = val_res {
            match e.0 {
                Error::InvalidChain(upper_bound, _) => {
                    let upper_bound_u32 = u32::from(upper_bound);
=======
        if let Err(e) = validate_combined_chain(Network, &db_cache, &db_data) {
            match e.kind() {
                ErrorKind::InvalidChain(upper_bound, _) => {
                    let upper_bound_u32 = u32::from(*upper_bound);
>>>>>>> 794a9f99
                    Ok(upper_bound_u32 as i32)
                }
                _ => Err(format_err!("Error while validating chain: {}", e)),
            }
        } else {
            // All blocks are valid, so "highest invalid block height" is below genesis.
            Ok(-1)
        }
    });

    unwrap_exc_or(&env, res, 0)
}

#[no_mangle]
pub unsafe extern "C" fn Java_cash_z_ecc_android_sdk_jni_RustBackend_rewindToHeight(
    env: JNIEnv<'_>,
    _: JClass<'_>,
    db_data: JString<'_>,
    height: jint,
) -> jboolean {
    let res = panic::catch_unwind(|| {
<<<<<<< HEAD
        let db_data = wallet_db(&env, db_data)?;
        let mut update_ops = (&db_data)
            .get_update_ops()
            .map_err(|e| format_err!("Could not obtain a writable database connection: {}", e))?;

        let height = BlockHeight::try_from(height)?;
        (&mut update_ops)
            .transactionally(|ops| ops.rewind_to_height(&NETWORK, height))
            .map(|_| JNI_TRUE)
            .map_err(|e| format_err!("Error while rewinding data DB to height {}: {}", height, e))
=======
        let db_data = utils::java_string_to_rust(&env, db_data);

        match rewind_to_height(Network, &db_data, BlockHeight::from(height as u32)) {
            Ok(()) => Ok(JNI_TRUE),
            Err(e) => Err(format_err!(
                "Error while rewinding data DB to height {}: {}",
                height,
                e
            )),
        }
>>>>>>> 794a9f99
    });

    unwrap_exc_or(&env, res, JNI_FALSE)
}

#[no_mangle]
pub unsafe extern "C" fn Java_cash_z_ecc_android_sdk_jni_RustBackend_scanBlocks(
    env: JNIEnv<'_>,
    _: JClass<'_>,
    db_cache: JString<'_>,
    db_data: JString<'_>,
) -> jboolean {
    let res = panic::catch_unwind(|| {
        let db_cache = block_db(&env, db_cache)?;
        let db_data = wallet_db(&env, db_data)?;

<<<<<<< HEAD
        match scan_cached_blocks(&NETWORK, &db_cache, &db_data, None) {
=======
        match scan_cached_blocks(&Network, &db_cache, &db_data, None) {
>>>>>>> 794a9f99
            Ok(()) => Ok(JNI_TRUE),
            Err(e) => Err(format_err!("Error while scanning blocks: {}", e)),
        }
    });
    unwrap_exc_or(&env, res, JNI_FALSE)
}

// ADDED BY ANDROID
#[no_mangle]
pub unsafe extern "C" fn Java_cash_z_ecc_android_sdk_jni_RustBackend_scanBlockBatch(
    env: JNIEnv<'_>,
    _: JClass<'_>,
    db_cache: JString<'_>,
    db_data: JString<'_>,
    limit: jint,
) -> jboolean {
    let res = panic::catch_unwind(|| {
        let db_cache = block_db(&env, db_cache)?;
        let db_data = wallet_db(&env, db_data)?;

<<<<<<< HEAD
        match scan_cached_blocks(&NETWORK, &db_cache, &db_data, Some(limit as u32)) {
=======
        match scan_cached_blocks(&Network, &db_cache, &db_data, Some(limit.try_into().unwrap())) {
>>>>>>> 794a9f99
            Ok(()) => Ok(JNI_TRUE),
            Err(e) => Err(format_err!("Error while scanning blocks: {}", e)),
        }
    });
    unwrap_exc_or(&env, res, JNI_FALSE)
}

// ////////////////////////////////////////////////////////////////////////////////////////////////
// PROOF-OF-CONCEPT FOR PROTOBUF COMMUNICATION WITH SDK
// ////////////////////////////////////////////////////////////////////////////////////////////////
#[no_mangle]
pub unsafe extern "C" fn Java_cash_z_ecc_android_sdk_jni_RustBackend_parseTransactionDataList(
    env: JNIEnv<'_>,
    _: JClass<'_>,
    tx_data_list: jbyteArray,
) -> jbyteArray {
    let err_val: Vec<u8> = Vec::new();
    let res_err = env.byte_array_from_slice(&err_val).unwrap();
    let res = panic::catch_unwind(|| {
        let tx_data_bytes = env.convert_byte_array(tx_data_list)?;
        let input_tx_data = parse_from_bytes::<TransactionDataList>(&tx_data_bytes)?;
        let mut tx_list = TransparentTransactionList::new();
        let mut txs = protobuf::RepeatedField::<TransparentTransaction>::new();
        for data in input_tx_data.data.iter() {
            let mut tx = TransparentTransaction::new();
            let parsed = Transaction::read(&data[..])?;
<<<<<<< HEAD
            tx.set_expiryHeight(parsed.expiry_height.into());
=======
            tx.set_expiryHeight(u32::from(parsed.expiry_height));
>>>>>>> 794a9f99
            // Note: the wrong value is returned here (negative numbers)
            tx.set_value(i64::from(parsed.value_balance));
            tx.set_hasShieldedSpends(parsed.shielded_spends.len() > 0);
            tx.set_hasShieldedOutputs(parsed.shielded_outputs.len() > 0);

            for (_n, vout) in parsed.vout.iter().enumerate() {
                match vout.script_pubkey.address() {
                    // NOTE : this logic below doesn't work. No address is parsed.
                    Some(TransparentAddress::PublicKey(hash)) => {
                        tx.set_toAddress(
                            hash.to_base58check(&NETWORK.b58_pubkey_address_prefix(), &[]),
                        );
                    }
                    _ => {}
                }
            }

            txs.push(tx);
        }

        tx_list.set_transactions(txs);
        match env.byte_array_from_slice(&tx_list.write_to_bytes()?) {
            Ok(result) => Ok(result),
            Err(e) => Err(format_err!("Error while parsing transaction: {}", e)),
        }
    });
    unwrap_exc_or(&env, res, res_err)
}

#[no_mangle]
pub unsafe extern "C" fn Java_cash_z_ecc_android_sdk_tool_DerivationTool_deriveTransparentAddressFromSeed(
    env: JNIEnv<'_>,
    _: JClass<'_>,
    seed: jbyteArray,
) -> jstring {
    let res = panic::catch_unwind(|| {
        let seed = env.convert_byte_array(seed).unwrap();

        // modified from: https://github.com/adityapk00/zecwallet-light-cli/blob/master/lib/src/lightwallet.rs

        let ext_t_key = ExtendedPrivKey::with_seed(&seed).unwrap();
        let address_sk = ext_t_key
            .derive_private_key(KeyIndex::hardened_from_normalize_index(44).unwrap())
            .unwrap()
            .derive_private_key(
                KeyIndex::hardened_from_normalize_index(NETWORK.coin_type()).unwrap(),
            )
            .unwrap()
            .derive_private_key(KeyIndex::hardened_from_normalize_index(0).unwrap())
            .unwrap()
            .derive_private_key(KeyIndex::Normal(0))
            .unwrap()
            .derive_private_key(KeyIndex::Normal(0))
            .unwrap()
            .private_key;
        let secp = Secp256k1::new();
        let pk = PublicKey::from_secret_key(&secp, &address_sk);
        let mut hash160 = ripemd160::Ripemd160::new();
        hash160.update(Sha256::digest(&pk.serialize()[..].to_vec()));
        let address_string = hash160
            .finalize()
            .to_base58check(&NETWORK.b58_pubkey_address_prefix(), &[]);

        let output = env
            .new_string(address_string)
            .expect("Couldn't create Java string!");
        Ok(output.into_inner())
    });
    unwrap_exc_or(&env, res, ptr::null_mut())
}

#[no_mangle]
pub unsafe extern "C" fn Java_cash_z_ecc_android_sdk_jni_RustBackend_decryptAndStoreTransaction(
    env: JNIEnv<'_>,
    _: JClass<'_>,
    db_data: JString<'_>,
    tx: jbyteArray,
) -> jboolean {
    let res = panic::catch_unwind(|| {
        let db_data = wallet_db(&env, db_data)?;
        let tx_bytes = env.convert_byte_array(tx).unwrap();
        let tx = Transaction::read(&tx_bytes[..])?;

<<<<<<< HEAD
        match decrypt_and_store_transaction(&NETWORK, &db_data, &tx) {
=======
        match decrypt_and_store_transaction(&db_data, &Network, &tx) {
>>>>>>> 794a9f99
            Ok(()) => Ok(JNI_TRUE),
            Err(e) => Err(format_err!("Error while decrypting transaction: {}", e)),
        }
    });

    unwrap_exc_or(&env, res, JNI_FALSE)
}

#[no_mangle]
pub unsafe extern "C" fn Java_cash_z_ecc_android_sdk_jni_RustBackend_createToAddress(
    env: JNIEnv<'_>,
    _: JClass<'_>,
    db_data: JString<'_>,
    _: jlong, // was: consensus_branch_id; this is now derived from target/anchor height
    account: jint,
    extsk: JString<'_>,
    to: JString<'_>,
    value: jlong,
    memo: jbyteArray,
    spend_params: JString<'_>,
    output_params: JString<'_>,
) -> jlong {
    let res = panic::catch_unwind(|| {
        let db_data = wallet_db(&env, db_data)?;
        let account = if account >= 0 {
            account as u32
        } else {
            return Err(format_err!("account argument must be positive"));
        };
        let extsk = utils::java_string_to_rust(&env, extsk);
        let to = utils::java_string_to_rust(&env, to);
        let value =
            Amount::from_i64(value).map_err(|()| format_err!("Invalid amount, out of range"))?;
        if value.is_negative() {
            return Err(format_err!("Amount is negative"));
        }
        let memo_bytes = env.convert_byte_array(memo).unwrap();
        let spend_params = utils::java_string_to_rust(&env, spend_params);
        let output_params = utils::java_string_to_rust(&env, output_params);

        let extsk =
            match decode_extended_spending_key(NETWORK.hrp_sapling_extended_spending_key(), &extsk)
            {
                Ok(Some(extsk)) => extsk,
                Ok(None) => {
                    return Err(format_err!("ExtendedSpendingKey is for the wrong network"));
                }
                Err(e) => {
                    return Err(format_err!("Invalid ExtendedSpendingKey: {}", e));
                }
            };

<<<<<<< HEAD
        let to = match RecipientAddress::decode(&NETWORK, &to) {
=======
        let to = match RecipientAddress::decode(&Network, &to) {
>>>>>>> 794a9f99
            Some(to) => to,
            None => {
                return Err(format_err!("Address is for the wrong network"));
            }
        };

        let memo = Memo::from_bytes(&memo_bytes);

        let prover = LocalTxProver::new(Path::new(&spend_params), Path::new(&output_params));

        // let branch = if
        create_spend_to_address(
            &db_data,
<<<<<<< HEAD
            &NETWORK,
=======
            &Network,
            branch_id,
>>>>>>> 794a9f99
            prover,
            AccountId(account),
            &extsk,
            &to,
            value,
            memo,
            OvkPolicy::Sender,
        )
        .map_err(|e| format_err!("Error while creating transaction: {}", e))
    });
    unwrap_exc_or(&env, res, -1)
}

#[no_mangle]
pub unsafe extern "C" fn Java_cash_z_ecc_android_sdk_jni_RustBackend_branchIdForHeight(
    env: JNIEnv<'_>,
    _: JClass<'_>,
    height: jint,
) -> jint {
    let res = panic::catch_unwind(|| {
<<<<<<< HEAD
        let branch: BranchId = BranchId::for_height(&NETWORK, BlockHeight::from(height as u32));
=======
        let branch: BranchId = BranchId::for_height::<Network>(&Network, BlockHeight::from(height as u32));
>>>>>>> 794a9f99
        let branch_id: u32 = u32::from(branch);
        debug!("For height {} found consensus branch {:?}", height, branch);
        Ok(branch_id as i32)
    });
    unwrap_exc_or(&env, res, -1)
}

//
// Helper code from: https://github.com/adityapk00/zecwallet-light-cli/blob/master/lib/src/lightwallet.rs
//

/// A trait for converting a [u8] to base58 encoded string.
pub trait ToBase58Check {
    /// Converts a value of `self` to a base58 value, returning the owned string.
    /// The version is a coin-specific prefix that is added.
    /// The suffix is any bytes that we want to add at the end (like the "iscompressed" flag for
    /// Secret key encoding)
    fn to_base58check(&self, version: &[u8], suffix: &[u8]) -> String;
}
impl ToBase58Check for [u8] {
    fn to_base58check(&self, version: &[u8], suffix: &[u8]) -> String {
        let mut payload: Vec<u8> = Vec::new();
        payload.extend_from_slice(version);
        payload.extend_from_slice(self);
        payload.extend_from_slice(suffix);

        let mut checksum = double_sha256(&payload);
        payload.append(&mut checksum[..4].to_vec());
        payload.to_base58()
    }
}
pub fn double_sha256(payload: &[u8]) -> Vec<u8> {
    let h1 = Sha256::digest(&payload);
    let h2 = Sha256::digest(&h1);
    h2.to_vec()
}<|MERGE_RESOLUTION|>--- conflicted
+++ resolved
@@ -11,7 +11,6 @@
     sys::{jboolean, jbyteArray, jint, jlong, JNI_FALSE, JNI_TRUE, jobjectArray, jstring},
 };
 use log::Level;
-<<<<<<< HEAD
 use std::convert::{TryFrom, TryInto};
 use std::panic;
 use std::path::Path;
@@ -24,13 +23,6 @@
         wallet::{create_spend_to_address, decrypt_and_store_transaction},
         WalletRead, WalletWrite,
     },
-=======
-use protobuf::{Message, parse_from_bytes};
-use secp256k1::{PublicKey, Secp256k1};
-use sha2::{Digest, Sha256};
-use zcash_client_backend::{
-    address::RecipientAddress,
->>>>>>> 794a9f99
     encoding::{
         decode_extended_full_viewing_key, decode_extended_spending_key,
         encode_extended_full_viewing_key, encode_extended_spending_key, encode_payment_address,
@@ -39,7 +31,6 @@
     wallet::{AccountId, OvkPolicy},
 };
 use zcash_client_sqlite::{
-<<<<<<< HEAD
     wallet::init::{init_accounts_table, init_blocks_table, init_data_database},
     BlockDB, NoteId, WalletDB,
 };
@@ -47,69 +38,22 @@
     block::BlockHash,
     consensus::{BlockHeight, BranchId, Parameters},
     legacy::TransparentAddress,
-=======
-    chain::{rewind_to_height, validate_combined_chain},
-    error::ErrorKind,
-    init::{init_accounts_table, init_blocks_table, init_data_database},
-    query::{
-        get_address, get_balance, get_received_memo_as_utf8, get_sent_memo_as_utf8,
-        get_verified_balance,
-    },
-    scan::{decrypt_and_store_transaction, scan_cached_blocks},
-    transact::{create_to_address, OvkPolicy},
-};
-use zcash_primitives::{
-    block::BlockHash,
-    consensus::{BlockHeight, BranchId},
->>>>>>> 794a9f99
     note_encryption::Memo,
     transaction::{components::Amount, Transaction},
     zip32::ExtendedFullViewingKey,
 };
 #[cfg(feature = "mainnet")]
-<<<<<<< HEAD
 use zcash_primitives::consensus::{MainNetwork, MAIN_NETWORK};
 
 #[cfg(not(feature = "mainnet"))]
 use zcash_primitives::consensus::{TestNetwork, TEST_NETWORK};
-=======
-use zcash_primitives::consensus::MainNetwork as Network;
-#[cfg(not(feature = "mainnet"))]
-use zcash_primitives::consensus::TestNetwork as Network;
-#[cfg(feature = "mainnet")]
-use zcash_primitives::constants::mainnet::{
-    COIN_TYPE, HRP_SAPLING_EXTENDED_FULL_VIEWING_KEY, HRP_SAPLING_EXTENDED_SPENDING_KEY,
-    HRP_SAPLING_PAYMENT_ADDRESS,
-};
-#[cfg(feature = "mainnet")]
-use zcash_primitives::constants::mainnet::B58_PUBKEY_ADDRESS_PREFIX;
-#[cfg(not(feature = "mainnet"))]
-use zcash_primitives::constants::testnet::{
-    COIN_TYPE, HRP_SAPLING_EXTENDED_FULL_VIEWING_KEY, HRP_SAPLING_EXTENDED_SPENDING_KEY,
-    HRP_SAPLING_PAYMENT_ADDRESS,
-};
-#[cfg(not(feature = "mainnet"))]
-use zcash_primitives::constants::testnet::B58_PUBKEY_ADDRESS_PREFIX;
-use zcash_primitives::legacy::TransparentAddress;
-use zcash_proofs::prover::LocalTxProver;
->>>>>>> 794a9f99
 
 use local_rpc_types::{TransactionDataList, TransparentTransaction, TransparentTransactionList};
-<<<<<<< HEAD
 use protobuf::{parse_from_bytes, Message};
 use sha2::{Digest, Sha256};
 
 use hdwallet::{ExtendedPrivKey, KeyIndex};
 use secp256k1::{PublicKey, Secp256k1};
-=======
-use std::convert::TryFrom;
-use std::convert::TryInto;
-use std::panic;
-use std::path::Path;
-use std::ptr;
-
-use crate::utils::exception::unwrap_exc_or;
->>>>>>> 794a9f99
 
 mod utils;
 
@@ -200,13 +144,8 @@
             .collect();
         let extfvks: Vec<_> = extsks.iter().map(ExtendedFullViewingKey::from).collect();
 
-<<<<<<< HEAD
         init_accounts_table(&db_data, &NETWORK, &extfvks)
             .map(|_| {
-=======
-        match init_accounts_table(&db_data, &Network, &extfvks) {
-            Ok(()) => {
->>>>>>> 794a9f99
                 // Return the ExtendedSpendingKeys for the created accounts
                 utils::rust_vec_to_java(
                     &env,
@@ -251,11 +190,7 @@
             })
             .collect::<Vec<_>>();
 
-<<<<<<< HEAD
         match init_accounts_table(&db_data, &NETWORK, &extfvks) {
-=======
-        match init_accounts_table(&db_data, &Network, &extfvks) {
->>>>>>> 794a9f99
             Ok(()) => Ok(JNI_TRUE),
             Err(e) => Err(format_err!("Error while initializing accounts: {}", e)),
         }
@@ -506,11 +441,7 @@
     let res = panic::catch_unwind(|| {
         let addr = utils::java_string_to_rust(&env, addr);
 
-<<<<<<< HEAD
         match RecipientAddress::decode(&NETWORK, &addr) {
-=======
-        match RecipientAddress::decode(&Network, &addr) {
->>>>>>> 794a9f99
             Some(addr) => match addr {
                 RecipientAddress::Shielded(_) => Ok(JNI_TRUE),
                 RecipientAddress::Transparent(_) => Ok(JNI_FALSE),
@@ -530,11 +461,7 @@
     let res = panic::catch_unwind(|| {
         let addr = utils::java_string_to_rust(&env, addr);
 
-<<<<<<< HEAD
         match RecipientAddress::decode(&NETWORK, &addr) {
-=======
-        match RecipientAddress::decode(&Network, &addr) {
->>>>>>> 794a9f99
             Some(addr) => match addr {
                 RecipientAddress::Shielded(_) => Ok(JNI_FALSE),
                 RecipientAddress::Transparent(_) => Ok(JNI_TRUE),
@@ -652,19 +579,12 @@
             .get_max_height_hash()
             .map_err(|e| format_err!("Error while validating chain: {}", e))?;
 
-<<<<<<< HEAD
         let val_res = validate_chain(&NETWORK, &block_db, validate_from);
 
         if let Err(e) = val_res {
             match e.0 {
                 Error::InvalidChain(upper_bound, _) => {
                     let upper_bound_u32 = u32::from(upper_bound);
-=======
-        if let Err(e) = validate_combined_chain(Network, &db_cache, &db_data) {
-            match e.kind() {
-                ErrorKind::InvalidChain(upper_bound, _) => {
-                    let upper_bound_u32 = u32::from(*upper_bound);
->>>>>>> 794a9f99
                     Ok(upper_bound_u32 as i32)
                 }
                 _ => Err(format_err!("Error while validating chain: {}", e)),
@@ -686,7 +606,6 @@
     height: jint,
 ) -> jboolean {
     let res = panic::catch_unwind(|| {
-<<<<<<< HEAD
         let db_data = wallet_db(&env, db_data)?;
         let mut update_ops = (&db_data)
             .get_update_ops()
@@ -697,18 +616,6 @@
             .transactionally(|ops| ops.rewind_to_height(&NETWORK, height))
             .map(|_| JNI_TRUE)
             .map_err(|e| format_err!("Error while rewinding data DB to height {}: {}", height, e))
-=======
-        let db_data = utils::java_string_to_rust(&env, db_data);
-
-        match rewind_to_height(Network, &db_data, BlockHeight::from(height as u32)) {
-            Ok(()) => Ok(JNI_TRUE),
-            Err(e) => Err(format_err!(
-                "Error while rewinding data DB to height {}: {}",
-                height,
-                e
-            )),
-        }
->>>>>>> 794a9f99
     });
 
     unwrap_exc_or(&env, res, JNI_FALSE)
@@ -725,11 +632,7 @@
         let db_cache = block_db(&env, db_cache)?;
         let db_data = wallet_db(&env, db_data)?;
 
-<<<<<<< HEAD
         match scan_cached_blocks(&NETWORK, &db_cache, &db_data, None) {
-=======
-        match scan_cached_blocks(&Network, &db_cache, &db_data, None) {
->>>>>>> 794a9f99
             Ok(()) => Ok(JNI_TRUE),
             Err(e) => Err(format_err!("Error while scanning blocks: {}", e)),
         }
@@ -750,11 +653,7 @@
         let db_cache = block_db(&env, db_cache)?;
         let db_data = wallet_db(&env, db_data)?;
 
-<<<<<<< HEAD
         match scan_cached_blocks(&NETWORK, &db_cache, &db_data, Some(limit as u32)) {
-=======
-        match scan_cached_blocks(&Network, &db_cache, &db_data, Some(limit.try_into().unwrap())) {
->>>>>>> 794a9f99
             Ok(()) => Ok(JNI_TRUE),
             Err(e) => Err(format_err!("Error while scanning blocks: {}", e)),
         }
@@ -781,11 +680,7 @@
         for data in input_tx_data.data.iter() {
             let mut tx = TransparentTransaction::new();
             let parsed = Transaction::read(&data[..])?;
-<<<<<<< HEAD
             tx.set_expiryHeight(parsed.expiry_height.into());
-=======
-            tx.set_expiryHeight(u32::from(parsed.expiry_height));
->>>>>>> 794a9f99
             // Note: the wrong value is returned here (negative numbers)
             tx.set_value(i64::from(parsed.value_balance));
             tx.set_hasShieldedSpends(parsed.shielded_spends.len() > 0);
@@ -869,11 +764,7 @@
         let tx_bytes = env.convert_byte_array(tx).unwrap();
         let tx = Transaction::read(&tx_bytes[..])?;
 
-<<<<<<< HEAD
         match decrypt_and_store_transaction(&NETWORK, &db_data, &tx) {
-=======
-        match decrypt_and_store_transaction(&db_data, &Network, &tx) {
->>>>>>> 794a9f99
             Ok(()) => Ok(JNI_TRUE),
             Err(e) => Err(format_err!("Error while decrypting transaction: {}", e)),
         }
@@ -926,11 +817,7 @@
                 }
             };
 
-<<<<<<< HEAD
         let to = match RecipientAddress::decode(&NETWORK, &to) {
-=======
-        let to = match RecipientAddress::decode(&Network, &to) {
->>>>>>> 794a9f99
             Some(to) => to,
             None => {
                 return Err(format_err!("Address is for the wrong network"));
@@ -944,12 +831,7 @@
         // let branch = if
         create_spend_to_address(
             &db_data,
-<<<<<<< HEAD
             &NETWORK,
-=======
-            &Network,
-            branch_id,
->>>>>>> 794a9f99
             prover,
             AccountId(account),
             &extsk,
@@ -970,11 +852,7 @@
     height: jint,
 ) -> jint {
     let res = panic::catch_unwind(|| {
-<<<<<<< HEAD
         let branch: BranchId = BranchId::for_height(&NETWORK, BlockHeight::from(height as u32));
-=======
-        let branch: BranchId = BranchId::for_height::<Network>(&Network, BlockHeight::from(height as u32));
->>>>>>> 794a9f99
         let branch_id: u32 = u32::from(branch);
         debug!("For height {} found consensus branch {:?}", height, branch);
         Ok(branch_id as i32)
